{
  "name": "xcp-wallet",
  "description": "Counterparty Web3 Wallet",
  "private": true,
  "version": "0.0.1",
  "type": "module",
  "repository": {
    "type": "git",
    "url": "git+https://github.com/XCP/extension.git"
  },
  "bugs": {
    "url": "https://github.com/XCP/extension/issues"
  },
  "homepage": "https://github.com/XCP/extension#readme",
  "scripts": {
    "dev": "wxt",
    "dev:firefox": "wxt -b firefox",
    "build": "wxt build",
    "build:firefox": "wxt build -b firefox",
    "zip": "wxt zip",
    "zip:firefox": "wxt zip -b firefox",
    "test": "wxt build && vitest run src && playwright test",
    "test:unit": "wxt build && vitest run src",
    "test:e2e": "wxt build && playwright test",
    "compile": "tsc --noEmit",
    "postinstall": "wxt prepare"
  },
  "dependencies": {
    "@headlessui/react": "2.2.8",
    "@noble/curves": "2.0.0",
    "@noble/hashes": "2.0.0",
    "@noble/secp256k1": "3.0.0",
    "@scure/base": "2.0.0",
    "@scure/bip32": "2.0.0",
    "@scure/bip39": "2.0.0",
    "@scure/btc-signer": "2.0.1",
    "@webext-core/proxy-service": "1.2.1",
<<<<<<< HEAD
    "@wxt-dev/analytics": "0.5.1",
=======
    "axios": "1.12.1",
>>>>>>> a32e911f
    "bignumber.js": "9.3.1",
    "react": "19.1.1",
    "react-dom": "19.1.1",
    "react-icons": "5.5.0",
    "react-router-dom": "7.9.0",
    "webext-bridge": "6.0.1"
  },
  "devDependencies": {
    "@playwright/test": "1.55.0",
    "@tailwindcss/vite": "4.1.13",
    "@testing-library/jest-dom": "6.8.0",
    "@testing-library/react": "16.3.0",
    "@testing-library/user-event": "14.6.1",
    "@types/chrome": "0.1.10",
    "@types/react": "19.1.13",
    "@types/react-dom": "19.1.9",
    "@wxt-dev/module-react": "1.1.5",
    "fast-check": "4.3.0",
    "happy-dom": "18.0.1",
    "tailwindcss": "4.1.13",
    "typescript": "5.9.2",
    "vite-plugin-remove-console": "2.2.0",
    "vitest": "3.2.4",
    "wxt": "0.20.11"
  },
  "optionalDependencies": {
    "@rollup/rollup-linux-x64-gnu": "^4.50.1",
    "lightningcss-linux-x64-gnu": "^1.30.1"
  }
}<|MERGE_RESOLUTION|>--- conflicted
+++ resolved
@@ -35,11 +35,6 @@
     "@scure/bip39": "2.0.0",
     "@scure/btc-signer": "2.0.1",
     "@webext-core/proxy-service": "1.2.1",
-<<<<<<< HEAD
-    "@wxt-dev/analytics": "0.5.1",
-=======
-    "axios": "1.12.1",
->>>>>>> a32e911f
     "bignumber.js": "9.3.1",
     "react": "19.1.1",
     "react-dom": "19.1.1",
