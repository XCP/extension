{
  "name": "xcp-wallet",
  "description": "Counterparty Web3 Wallet",
  "private": true,
  "version": "0.0.1",
  "type": "module",
  "repository": {
    "type": "git",
    "url": "git+https://github.com/XCP/extension.git"
  },
  "bugs": {
    "url": "https://github.com/XCP/extension/issues"
  },
  "homepage": "https://github.com/XCP/extension#readme",
  "scripts": {
    "dev": "wxt",
    "dev:firefox": "wxt -b firefox",
    "build": "wxt build",
    "build:firefox": "wxt build -b firefox",
    "zip": "wxt zip",
    "zip:firefox": "wxt zip -b firefox",
    "test": "wxt build && vitest run src && playwright test",
    "test:unit": "wxt build && vitest run src",
    "test:e2e": "wxt build && playwright test",
    "compile": "tsc --noEmit",
    "postinstall": "wxt prepare"
  },
  "dependencies": {
    "@headlessui/react": "2.2.8",
    "@noble/curves": "2.0.0",
    "@noble/hashes": "2.0.0",
    "@noble/secp256k1": "3.0.0",
    "@scure/base": "2.0.0",
    "@scure/bip32": "2.0.0",
    "@scure/bip39": "2.0.0",
    "@scure/btc-signer": "2.0.1",
    "@webext-core/proxy-service": "1.2.1",
    "@wxt-dev/analytics": "0.5.1",
    "axios": "1.12.1",
    "bignumber.js": "9.3.1",
    "next-qrcode": "2.5.1",
    "react": "19.1.1",
    "react-dom": "19.1.1",
    "react-icons": "5.5.0",
<<<<<<< HEAD
    "react-idle-timer": "5.7.2",
=======
    "react-intersection-observer": "9.16.0",
>>>>>>> 3ba844d2
    "react-router-dom": "7.9.0",
    "webext-bridge": "6.0.1"
  },
  "devDependencies": {
    "@playwright/test": "1.55.0",
    "@tailwindcss/vite": "4.1.13",
    "@testing-library/jest-dom": "6.8.0",
    "@testing-library/react": "16.3.0",
    "@testing-library/user-event": "14.6.1",
    "@types/chrome": "0.1.10",
    "@types/react": "19.1.13",
    "@types/react-dom": "19.1.9",
    "@wxt-dev/module-react": "1.1.5",
    "fast-check": "4.3.0",
    "happy-dom": "18.0.1",
    "tailwindcss": "4.1.13",
    "typescript": "5.9.2",
    "vite-plugin-remove-console": "2.2.0",
    "vitest": "3.2.4",
    "wxt": "0.20.11"
  }
}<|MERGE_RESOLUTION|>--- conflicted
+++ resolved
@@ -42,11 +42,6 @@
     "react": "19.1.1",
     "react-dom": "19.1.1",
     "react-icons": "5.5.0",
-<<<<<<< HEAD
-    "react-idle-timer": "5.7.2",
-=======
-    "react-intersection-observer": "9.16.0",
->>>>>>> 3ba844d2
     "react-router-dom": "7.9.0",
     "webext-bridge": "6.0.1"
   },
