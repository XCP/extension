import React, {
  createContext,
  useCallback,
  useEffect,
  useState,
  type ReactElement,
  type ReactNode,
} from "react";
import { onMessage } from 'webext-bridge/popup'; // Import for popup context
import { getWalletService } from "@/services/walletService";
import { getKeychainSettings } from "@/utils/storage/settingsStorage";
<<<<<<< HEAD
import { AddressFormat } from '@/utils/blockchain/bitcoin';
import type { Wallet, Address } from "@/utils/wallet";
=======
import { AddressType } from "@/utils/blockchain/bitcoin";
import { withStateLock, type Wallet, type Address } from "@/utils/wallet";
>>>>>>> 9504b0d2

/**
 * Authentication state enum.
 */
enum AuthState {
  Onboarding = "ONBOARDING_NEEDED",
  Locked = "LOCKED",
  Unlocked = "UNLOCKED",
}

/**
 * Wallet context state.
 */
interface WalletState {
  authState: AuthState;
  wallets: Wallet[];
  activeWallet: Wallet | null;
  activeAddress: Address | null;
  walletLocked: boolean;
  loaded: boolean;
}

/**
 * Context type for wallet management.
 */
interface WalletContextType {
  authState: AuthState;
  wallets: Wallet[];
  activeWallet: Wallet | null;
  activeAddress: Address | null;
  walletLocked: boolean;
  loaded: boolean;
  unlockWallet: (walletId: string, password: string) => Promise<void>;
  lockAll: () => Promise<void>;
  setActiveWallet: (wallet: Wallet | null, useLastActive?: boolean) => Promise<void>;
  setActiveAddress: (address: Address | null) => Promise<void>;
  addAddress: (walletId: string) => Promise<Address>;
  updatePassword: (currentPassword: string, newPassword: string) => Promise<void>;
  createAndUnlockMnemonicWallet: (
    mnemonic: string,
    password: string,
    name?: string,
    addressFormat?: AddressFormat
  ) => Promise<Wallet>;
  createAndUnlockPrivateKeyWallet: (
    privateKey: string,
    password: string,
    name?: string,
    addressFormat?: AddressFormat
  ) => Promise<Wallet>;
  resetAllWallets: (password: string) => Promise<void>;
  getUnencryptedMnemonic: (walletId: string) => Promise<string>;
  getPrivateKey: (walletId: string, derivationPath?: string) => Promise<{ key: string; compressed: boolean }>;
  setLastActiveTime: () => Promise<void>;
  verifyPassword: (password: string) => Promise<boolean>;
  updateWalletAddressFormat: (walletId: string, newType: AddressFormat) => Promise<void>;
  getPreviewAddressForFormat: (walletId: string, addressFormat: AddressFormat) => Promise<string>;
  removeWallet: (walletId: string) => Promise<void>;
  signTransaction: (rawTxHex: string, sourceAddress: string) => Promise<string>;
  broadcastTransaction: (signedTxHex: string) => Promise<{ txid: string; fees?: number }>;
  isWalletLocked: () => Promise<boolean>;
}

const WalletContext = createContext<WalletContextType | undefined>(undefined);

/**
 * Wraps an async function with state refresh and proper locking.
 * This ensures operations are serialized and state is consistent.
 */
const withRefresh = <T extends (...args: any[]) => Promise<any>>(
  fn: T,
  refresh: () => Promise<void>,
  lockKey: string = 'wallet-operation'
) => async (...args: Parameters<T>): Promise<Awaited<ReturnType<T>>> => {
  return withStateLock(lockKey, async () => {
    const result = await fn(...args);
    await refresh();
    return result;
  });
};

/**
 * Provides wallet context to the application using React 19's <Context>.
 * @param {Object} props - Component props
 * @param {ReactNode} props.children - Child components
 * @returns {ReactElement} Context provider
 */
export function WalletProvider({ children }: { children: ReactNode }): ReactElement {
  const walletService = getWalletService();
  const [walletState, setWalletState] = useState<WalletState>({
    authState: AuthState.Onboarding,
    wallets: [],
    activeWallet: null,
    activeAddress: null,
    walletLocked: true,
    loaded: false,
  });
  const refreshInProgress = React.useRef(false);

  const refreshWalletState = useCallback(async () => {
    // Use proper locking instead of simple ref check
    return withStateLock('wallet-refresh', async () => {
      try {
      await walletService.loadWallets();
      const allWallets = await walletService.getWallets();
      const newState: WalletState = { ...walletState };

      let walletsEqual = JSON.stringify(newState.wallets) === JSON.stringify(allWallets);
      let activeChanged = false;
      let addressChanged = false;
      let lockChanged = false;

      if (allWallets.length === 0) {
        newState.authState = AuthState.Onboarding;
        newState.activeWallet = null;
        newState.activeAddress = null;
        newState.walletLocked = true;
      } else {
        const anyUnlocked = await walletService.isAnyWalletUnlocked();
        newState.walletLocked = !anyUnlocked;
        newState.authState = anyUnlocked ? AuthState.Unlocked : AuthState.Locked;
      }

      if (!walletsEqual) newState.wallets = allWallets;

      if (allWallets.length > 0) {
        let active = await walletService.getActiveWallet();
        if (!active) {
          active = allWallets[0];
          await walletService.setActiveWallet(active.id);
        }
        if (
          (activeChanged = newState.activeWallet?.id !== active.id) ||
          (newState.activeWallet &&
            active &&
            JSON.stringify(newState.activeWallet.addresses) !== JSON.stringify(active.addresses))
        ) {
          newState.activeWallet = active;
        }

        const lastActiveAddress = await walletService.getLastActiveAddress();
        const newActiveAddress =
          lastActiveAddress && active.addresses.some((addr) => addr.address === lastActiveAddress)
            ? active.addresses.find((addr) => addr.address === lastActiveAddress) || active.addresses[0]
            : active.addresses[0] || null;
        addressChanged = newState.activeAddress?.address !== newActiveAddress?.address;
        if (addressChanged) newState.activeAddress = newActiveAddress;

        const anyUnlocked = await walletService.isAnyWalletUnlocked();
        lockChanged = newState.walletLocked !== !anyUnlocked;
        if (lockChanged) {
          newState.walletLocked = !anyUnlocked;
          newState.authState = anyUnlocked ? AuthState.Unlocked : AuthState.Locked;
        }
      } else {
        newState.activeWallet = null;
        newState.activeAddress = null;
        newState.walletLocked = true;
        newState.authState = AuthState.Onboarding;
      }

      newState.loaded = true;
      if (!walletsEqual || activeChanged || addressChanged || lockChanged || !walletState.loaded) {
        setWalletState(newState);
      }
      } catch (error) {
        console.error("Error refreshing wallet state:", error);
        setWalletState((prev) => ({ ...prev, loaded: true }));
      }
    });
  }, [walletService, walletState]);

  useEffect(() => {
    refreshWalletState();

    // Listen for wallet lock events from background
    const handleLockMessage = ({ data }: { data: { locked: boolean } }) => {
      if (data.locked) {
        console.log('[WalletContext] Received lock event from background');
        // Immediately update state to trigger navigation
        setWalletState((prev) => ({
          ...prev,
          authState: AuthState.Locked,
          walletLocked: true,
          activeWallet: null,
          activeAddress: null,
        }));
      }
    };
    onMessage('walletLocked', handleLockMessage);

    return () => {
      // Cleanup not strictly needed with webext-bridge as it handles message cleanup internally
    };
  }, [refreshWalletState, walletService]); // Removed walletState.authState to prevent re-runs

  const setActiveWallet = useCallback(
    async (wallet: Wallet | null, useLastActive?: boolean) => {
      return withStateLock('wallet-set-active', async () => {
        if (wallet) {
        await walletService.setActiveWallet(wallet.id);
        const lastActiveAddress = useLastActive ? await walletService.getLastActiveAddress() : undefined;
        const newActiveAddress =
          lastActiveAddress && wallet.addresses.some((addr) => addr.address === lastActiveAddress)
            ? wallet.addresses.find((addr) => addr.address === lastActiveAddress) ?? wallet.addresses[0]
            : wallet.addresses[0];
        
        // When switching wallets, maintain unlocked state if ANY wallet is unlocked
        // This prevents redirect to lock screen when switching between wallets
        const anyUnlocked = await walletService.isAnyWalletUnlocked();
        
        setWalletState((prev) => ({
          ...prev,
          activeWallet: wallet,
          activeAddress: newActiveAddress ?? null,
          // Keep unlocked state if any wallet is unlocked
          authState: anyUnlocked ? AuthState.Unlocked : prev.authState,
          walletLocked: !anyUnlocked,
        }));
        if (newActiveAddress) await walletService.setLastActiveAddress(newActiveAddress.address);
        } else {
          await walletService.setActiveWallet("");
          setWalletState((prev) => ({ ...prev, activeWallet: null, activeAddress: null }));
        }
      });
    },
    [walletService]
  );

  const setActiveAddress = useCallback(
    async (address: Address | null) => {
      return withStateLock('wallet-set-address', async () => {
        const oldAddress = walletState.activeAddress?.address;
        const newAddress = address?.address;
      
      // Handle address switch - emit accountsChanged to all connected sites
      if (oldAddress && newAddress && oldAddress !== newAddress) {
        // Get connected sites from settings
        const settings = await getKeychainSettings();
        
        // Emit accountsChanged event to each connected site with new address
        // The wallet service proxy will handle the communication to background
        if (settings.connectedWebsites.length > 0) {
          // Use the wallet service to emit provider events
          for (const origin of settings.connectedWebsites) {
            await walletService.emitProviderEvent(origin, 'accountsChanged', [newAddress]);
          }
        }
      }
        
        setWalletState((prev) => ({ ...prev, activeAddress: address }));
        if (address) await walletService.setLastActiveAddress(address.address);
      });
    },
    [walletService, walletState.activeAddress]
  );

  const setLastActiveTime = useCallback(async () => {
    await walletService.setLastActiveTime();
  }, [walletService]);

  const isWalletLocked = useCallback(async () => {
    const activeWalletId = walletState.activeWallet?.id;
    if (!activeWalletId) return true; // No active wallet means locked
    return !(await walletService.isAnyWalletUnlocked());
  }, [walletService, walletState.activeWallet]);

  const value: WalletContextType = {
    authState: walletState.authState,
    wallets: walletState.wallets,
    activeWallet: walletState.activeWallet,
    activeAddress: walletState.activeAddress,
    walletLocked: walletState.walletLocked,
    loaded: walletState.loaded,
    unlockWallet: withRefresh(walletService.unlockWallet, async () => {
      await refreshWalletState();
      setWalletState((prev) => ({ ...prev, authState: AuthState.Unlocked }));
    }, 'wallet-unlock'),
    lockAll: async () => {
      return withStateLock('wallet-lock', async () => {
        // Immediately set state to locked to trigger navigation
        setWalletState((prev) => ({
          ...prev,
          authState: AuthState.Locked,
          walletLocked: true,
          activeWallet: null,
          activeAddress: null,
        }));
        
        // Then actually lock in the background
        await walletService.lockAllWallets();
      });
    },
    setActiveWallet,
    setActiveAddress,
    addAddress: withRefresh(walletService.addAddress, refreshWalletState),
    updatePassword: withRefresh(walletService.updatePassword, refreshWalletState),
    createAndUnlockMnemonicWallet: withRefresh(walletService.createAndUnlockMnemonicWallet, async () => {
      await refreshWalletState();
      setWalletState((prev) => ({ ...prev, authState: AuthState.Unlocked }));
    }),
    createAndUnlockPrivateKeyWallet: withRefresh(walletService.createAndUnlockPrivateKeyWallet, async () => {
      await refreshWalletState();
      setWalletState((prev) => ({ ...prev, authState: AuthState.Unlocked }));
    }),
    resetAllWallets: async (password) => {
      await walletService.resetAllWallets(password);
      setWalletState({
        authState: AuthState.Onboarding,
        wallets: [],
        activeWallet: null,
        activeAddress: null,
        walletLocked: true,
        loaded: true,
      });
    },
    getUnencryptedMnemonic: walletService.getUnencryptedMnemonic,
    getPrivateKey: walletService.getPrivateKey,
    setLastActiveTime,
    verifyPassword: walletService.verifyPassword,
    updateWalletAddressFormat: withRefresh(walletService.updateWalletAddressFormat, refreshWalletState),
    getPreviewAddressForFormat: walletService.getPreviewAddressForFormat,
    removeWallet: withRefresh(walletService.removeWallet, refreshWalletState),
    signTransaction: walletService.signTransaction,
    broadcastTransaction: walletService.broadcastTransaction,
    isWalletLocked,
  };

  return <WalletContext value={value}>{children}</WalletContext>;
}

/**
 * Hook to access wallet context using React 19's `use`.
 * @returns {WalletContextType} Wallet context value
 * @throws {Error} If used outside WalletProvider
 */
export function useWallet(): WalletContextType {
  const context = React.use(WalletContext);
  if (!context) throw new Error("useWallet must be used within a WalletProvider");
  return context;
}<|MERGE_RESOLUTION|>--- conflicted
+++ resolved
@@ -9,13 +9,8 @@
 import { onMessage } from 'webext-bridge/popup'; // Import for popup context
 import { getWalletService } from "@/services/walletService";
 import { getKeychainSettings } from "@/utils/storage/settingsStorage";
-<<<<<<< HEAD
 import { AddressFormat } from '@/utils/blockchain/bitcoin';
-import type { Wallet, Address } from "@/utils/wallet";
-=======
-import { AddressType } from "@/utils/blockchain/bitcoin";
 import { withStateLock, type Wallet, type Address } from "@/utils/wallet";
->>>>>>> 9504b0d2
 
 /**
  * Authentication state enum.
