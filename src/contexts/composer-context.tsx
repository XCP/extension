--- conflicted
+++ resolved
@@ -69,84 +69,6 @@
   initialTitle: string;
 }
 
-<<<<<<< HEAD
-/**
- * Extended API response with optional broadcast data.
- */
-interface ExtendedApiResponse extends ApiResponse {
-  broadcast?: { txid: string; fees?: number };
-}
-
-/**
- * Configuration for normalizing form fields based on compose type
- */
-const NORMALIZATION_CONFIG: Record<string, {
-  quantityFields: string[];
-  assetFields: Record<string, string>; // Maps quantity field to its corresponding asset field
-}> = {
-  send: {
-    quantityFields: ['quantity'],
-    assetFields: { quantity: 'asset' }
-  },
-  order: {
-    quantityFields: ['give_quantity', 'get_quantity'],
-    assetFields: { 
-      give_quantity: 'give_asset',
-      get_quantity: 'get_asset'
-    }
-  },
-  issuance: {
-    quantityFields: ['quantity'],
-    assetFields: { quantity: 'asset' }
-  },
-  destroy: {
-    quantityFields: ['quantity'],
-    assetFields: { quantity: 'asset' }
-  },
-  dispenser: {
-    quantityFields: ['give_quantity', 'escrow_quantity', 'mainchainrate'],
-    assetFields: { 
-      give_quantity: 'asset',
-      escrow_quantity: 'asset',
-      mainchainrate: 'BTC'  // mainchainrate is always in BTC (satoshis)
-    }
-  },
-  fairmint: {
-    quantityFields: ['quantity'],
-    assetFields: { quantity: 'asset' }
-  },
-  dispense: {
-    quantityFields: ['quantity'],
-    assetFields: { quantity: 'asset' }  // Note: asset is derived from dispenser
-  },
-  dividend: {
-    quantityFields: ['quantity_per_unit'],
-    assetFields: { quantity_per_unit: 'dividend_asset' }
-  },
-  burn: {
-    quantityFields: ['quantity'],
-    assetFields: { quantity: 'asset' }  // BTC is always divisible
-  },
-  bet: {
-    quantityFields: ['wager_quantity', 'counterwager_quantity'],
-    assetFields: { 
-      wager_quantity: 'asset',  // XCP is always divisible
-      counterwager_quantity: 'asset'
-    }
-  },
-  fairminter: {
-    quantityFields: ['premint_quantity'],
-    assetFields: { premint_quantity: 'asset' }
-  },
-  attach: {
-    quantityFields: ['quantity'],
-    assetFields: { quantity: 'asset' }
-  },
-  // Add more compose types as needed
-};
-=======
->>>>>>> 30e14c95
-
 /**
  * Normalizes form data by converting user-friendly values to API values
  */
