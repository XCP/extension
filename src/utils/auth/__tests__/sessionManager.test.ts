--- conflicted
+++ resolved
@@ -46,11 +46,7 @@
 
   describe('storeUnlockedSecret', () => {
     it('should store a secret for a wallet ID', async () => {
-<<<<<<< HEAD
-      const walletId = 'a1b2c3d4e5f6789012345678901234567890abcdef1234567890abcdef123456';
-=======
-      const walletId = VALID_WALLET_ID_1;
->>>>>>> 9504b0d2
+      const walletId = VALID_WALLET_ID_1;
       const secret = 'my-secret-passphrase';
 
       storeUnlockedSecret(walletId, secret);
@@ -59,11 +55,7 @@
     });
 
     it('should overwrite existing secret for same wallet ID', async () => {
-<<<<<<< HEAD
-      const walletId = 'b2c3d4e5f6789012345678901234567890abcdef1234567890abcdef1234567a';
-=======
-      const walletId = VALID_WALLET_ID_1;
->>>>>>> 9504b0d2
+      const walletId = VALID_WALLET_ID_1;
       const firstSecret = 'first-secret';
       const secondSecret = 'second-secret';
 
@@ -74,11 +66,7 @@
     });
 
     it('should handle empty string secrets correctly', async () => {
-<<<<<<< HEAD
-      const walletId = 'c3d4e5f6789012345678901234567890abcdef1234567890abcdef1234567ab2';
-=======
-      const walletId = VALID_WALLET_ID_1;
->>>>>>> 9504b0d2
+      const walletId = VALID_WALLET_ID_1;
       const secret = '';
 
       storeUnlockedSecret(walletId, secret);
@@ -92,17 +80,6 @@
     });
 
     it('should throw error for null secret', async () => {
-<<<<<<< HEAD
-      expect(() => storeUnlockedSecret('d4e5f6789012345678901234567890abcdef1234567890abcdef1234567ab2c3', null as any)).toThrow('Secret cannot be null or undefined');
-    });
-
-    it('should throw error for undefined secret', async () => {
-      expect(() => storeUnlockedSecret('e5f6789012345678901234567890abcdef1234567890abcdef1234567ab2c3d4', undefined as any)).toThrow('Secret cannot be null or undefined');
-    });
-
-    it('should handle special characters in secrets', async () => {
-      const walletId = 'f6789012345678901234567890abcdef1234567890abcdef1234567ab2c3d4e5';
-=======
       expect(() => storeUnlockedSecret(VALID_WALLET_ID_1, null as any)).toThrow('Secret cannot be null or undefined');
     });
 
@@ -111,7 +88,6 @@
     });
 
     it('should handle special characters in secrets', async () => {
->>>>>>> 9504b0d2
       const secret = 'secret!@#$%^&*()_+-={}[]|\\:";\'<>?,./';
 
       storeUnlockedSecret(VALID_WALLET_ID_SPECIAL, secret);
@@ -120,13 +96,8 @@
     });
 
     it('should store multiple secrets for different wallet IDs', async () => {
-<<<<<<< HEAD
-      const wallet1 = '0123456789abcdef0123456789abcdef0123456789abcdef0123456789abcdef';
-      const wallet2 = '123456789abcdef0123456789abcdef0123456789abcdef0123456789abcdef0';
-=======
       const wallet1 = VALID_WALLET_ID_1;
       const wallet2 = VALID_WALLET_ID_2;
->>>>>>> 9504b0d2
       const secret1 = 'secret-1';
       const secret2 = 'secret-2';
 
@@ -148,11 +119,7 @@
     });
 
     it('should return stored secret correctly', async () => {
-<<<<<<< HEAD
-      const walletId = '1023456789abcdef0123456789abcdef0123456789abcdef0123456789abcdef';
-=======
-      const walletId = VALID_WALLET_ID_1;
->>>>>>> 9504b0d2
+      const walletId = VALID_WALLET_ID_1;
       const secret = 'stored-secret';
 
       storeUnlockedSecret(walletId, secret);
@@ -161,11 +128,7 @@
     });
 
     it('should handle wallet IDs with special characters', async () => {
-<<<<<<< HEAD
-      const walletId = '1134567890abcdef0123456789abcdef0123456789abcdef0123456789abcdef';
-=======
       const walletId = VALID_WALLET_ID_SPECIAL;
->>>>>>> 9504b0d2
       const secret = 'special-wallet-secret';
 
       storeUnlockedSecret(walletId, secret);
@@ -176,11 +139,7 @@
 
   describe('clearUnlockedSecret', () => {
     it('should clear a specific wallet secret', async () => {
-<<<<<<< HEAD
-      const walletId = '1245678901abcdef0123456789abcdef0123456789abcdef0123456789abcdef';
-=======
-      const walletId = VALID_WALLET_ID_1;
->>>>>>> 9504b0d2
+      const walletId = VALID_WALLET_ID_1;
       const secret = 'secret-to-clear';
 
       storeUnlockedSecret(walletId, secret);
@@ -191,13 +150,8 @@
     });
 
     it('should not affect other wallet secrets when clearing one', async () => {
-<<<<<<< HEAD
-      const wallet1 = '1356789012abcdef0123456789abcdef0123456789abcdef0123456789abcdef';
-      const wallet2 = '1467890123abcdef0123456789abcdef0123456789abcdef0123456789abcdef';
-=======
       const wallet1 = VALID_WALLET_ID_1;
       const wallet2 = VALID_WALLET_ID_2;
->>>>>>> 9504b0d2
       const secret1 = 'secret-1';
       const secret2 = 'secret-2';
 
@@ -215,11 +169,7 @@
     });
 
     it('should overwrite secret with zeros before deletion for security', async () => {
-<<<<<<< HEAD
-      const walletId = '1578901234abcdef0123456789abcdef0123456789abcdef0123456789abcdef';
-=======
-      const walletId = VALID_WALLET_ID_1;
->>>>>>> 9504b0d2
+      const walletId = VALID_WALLET_ID_1;
       const secret = 'sensitive-secret';
 
       storeUnlockedSecret(walletId, secret);
@@ -230,11 +180,7 @@
     });
 
     it('should handle empty string secrets when clearing', async () => {
-<<<<<<< HEAD
-      const walletId = '1689012345abcdef0123456789abcdef0123456789abcdef0123456789abcdef';
-=======
-      const walletId = VALID_WALLET_ID_1;
->>>>>>> 9504b0d2
+      const walletId = VALID_WALLET_ID_1;
       const secret = '';
 
       storeUnlockedSecret(walletId, secret);
@@ -253,15 +199,9 @@
 
   describe('clearAllUnlockedSecrets', () => {
     it('should clear all stored secrets', async () => {
-<<<<<<< HEAD
-      const wallet1 = '1790123456abcdef0123456789abcdef0123456789abcdef0123456789abcdef';
-      const wallet2 = '1801234567abcdef0123456789abcdef0123456789abcdef0123456789abcdef';
-      const wallet3 = '1912345678abcdef0123456789abcdef0123456789abcdef0123456789abcdef';
-=======
       const wallet1 = VALID_WALLET_ID_1;
       const wallet2 = VALID_WALLET_ID_2;
       const wallet3 = VALID_WALLET_ID_3;
->>>>>>> 9504b0d2
       const secret1 = 'secret-1';
       const secret2 = 'secret-2';
       const secret3 = 'secret-3';
@@ -282,11 +222,7 @@
     });
 
     it('should work correctly after storing new secrets post-clear', async () => {
-<<<<<<< HEAD
-      const walletId = '2023456789abcdef0123456789abcdef0123456789abcdef0123456789abcdef';
-=======
-      const walletId = VALID_WALLET_ID_1;
->>>>>>> 9504b0d2
+      const walletId = VALID_WALLET_ID_1;
       const firstSecret = 'first-secret';
       const secondSecret = 'second-secret';
 
@@ -341,14 +277,8 @@
   });
 
   describe('edge cases and security', () => {
-<<<<<<< HEAD
-    it('should handle extremely long secrets', async () => {
-      const walletId = '2134567890abcdef0123456789abcdef0123456789abcdef0123456789abcdef';
-      const longSecret = 'a'.repeat(1024); // Maximum allowed secret length
-=======
     it('should reject extremely long secrets', async () => {
       const longSecret = 'a'.repeat(10000); // 10KB secret, exceeds 1024 char limit
->>>>>>> 9504b0d2
       
       expect(() => storeUnlockedSecret(VALID_WALLET_ID_SPECIAL, longSecret)).toThrow('Secret exceeds maximum length of 1024');
     });
@@ -360,11 +290,7 @@
     });
 
     it('should handle concurrent access to same wallet', async () => {
-<<<<<<< HEAD
-      const walletId = '2245678901abcdef0123456789abcdef0123456789abcdef0123456789abcdef';
-=======
       const walletId = VALID_WALLET_ID_SPECIAL;
->>>>>>> 9504b0d2
       const secrets = ['secret1', 'secret2', 'secret3'];
       
       // Simulate concurrent writes
@@ -374,25 +300,6 @@
       expect(await getUnlockedSecret(walletId)).toBe('secret3');
     });
 
-<<<<<<< HEAD
-    it('should handle large number of wallets', async () => {
-      const walletCount = 20; // Reduced to match MAX_WALLETS limit
-      const wallets = Array.from({ length: walletCount }, (_, i) => {
-        const paddedIndex = i.toString(16).padStart(2, '0');
-        return {
-          id: `2${paddedIndex}56789012abcdef0123456789abcdef0123456789abcdef0123456789abc${paddedIndex}`,
-          secret: `secret-${i}`,
-        };
-      });
-      
-      // Store all
-      wallets.forEach(({ id, secret }) => storeUnlockedSecret(id, secret));
-      
-      // Verify random samples
-      const samples = [0, 5, 10, 15, 19];
-      for (const i of samples) {
-        expect(await getUnlockedSecret(wallets[i].id)).toBe(wallets[i].secret);
-=======
     it('should enforce maximum wallet limit', async () => {
       const maxWallets = 20;
       
@@ -400,7 +307,6 @@
       for (let i = 0; i < maxWallets; i++) {
         const walletId = `${VALID_WALLET_ID_1.slice(0, 50)}${i.toString().padStart(14, '0')}`;
         storeUnlockedSecret(walletId, `secret-${i}`);
->>>>>>> 9504b0d2
       }
       
       // Attempt to store one more (should fail)
@@ -413,11 +319,7 @@
 
   describe('session expiry and persistence', () => {
     it('should expire session when timeout is exceeded', async () => {
-<<<<<<< HEAD
-      const walletId = '2356789012abcdef0123456789abcdef0123456789abcdef0123456789abcdef';
-=======
-      const walletId = VALID_WALLET_ID_1;
->>>>>>> 9504b0d2
+      const walletId = VALID_WALLET_ID_1;
       const secret = 'test-secret';
       
       // Mock expired session
@@ -436,11 +338,7 @@
     });
 
     it('should not expire session within timeout period', async () => {
-<<<<<<< HEAD
-      const walletId = '2467890123abcdef0123456789abcdef0123456789abcdef0123456789abcdef';
-=======
-      const walletId = VALID_WALLET_ID_1;
->>>>>>> 9504b0d2
+      const walletId = VALID_WALLET_ID_1;
       const secret = 'test-secret';
       
       // Mock valid session (2 minutes old, 5 minute timeout)
@@ -459,11 +357,7 @@
     });
 
     it('should clear session metadata when session expires', async () => {
-<<<<<<< HEAD
-      const walletId = '2578901234abcdef0123456789abcdef0123456789abcdef0123456789abcdef';
-=======
-      const walletId = VALID_WALLET_ID_1;
->>>>>>> 9504b0d2
+      const walletId = VALID_WALLET_ID_1;
       const secret = 'test-secret';
       
       // Mock expired session
@@ -498,11 +392,7 @@
 
   describe('integration scenarios', () => {
     it('should handle full session lifecycle', async () => {
-<<<<<<< HEAD
-      const walletId = '2689012345abcdef0123456789abcdef0123456789abcdef0123456789abcdef';
-=======
-      const walletId = VALID_WALLET_ID_1;
->>>>>>> 9504b0d2
+      const walletId = VALID_WALLET_ID_1;
       const secret = 'integration-secret';
 
       // Initial state
@@ -528,20 +418,10 @@
     });
 
     it('should handle multiple concurrent wallet sessions', async () => {
-<<<<<<< HEAD
-      const wallets = Array.from({ length: 5 }, (_, i) => {
-        const index = i.toString(16).padStart(2, '0');
-        return {
-          id: `290${index}3456789abcdef0123456789abcdef0123456789abcdef0123456789a${index}`,
-          secret: `secret-${i}`,
-        };
-      });
-=======
       const wallets = Array.from({ length: 5 }, (_, i) => ({
         id: `${VALID_WALLET_ID_1.slice(0, 50)}${i.toString().padStart(14, '0')}`,
         secret: `secret-${i}`,
       }));
->>>>>>> 9504b0d2
 
       // Store all secrets
       wallets.forEach(({ id, secret }) => {
@@ -630,11 +510,7 @@
       });
       
       // Store a secret
-<<<<<<< HEAD
-      storeUnlockedSecret('456789abcdef0123456789abcdef0123456789abcdef0123456789abcdef0123', 'secret');
-=======
       storeUnlockedSecret(VALID_WALLET_ID_1, 'secret');
->>>>>>> 9504b0d2
       
       const { checkSessionRecovery, SessionRecoveryState } = await import('../sessionManager');
       const state = await checkSessionRecovery();
