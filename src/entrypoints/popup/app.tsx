--- conflicted
+++ resolved
@@ -2,12 +2,8 @@
 import { FaSpinner } from "react-icons/fa";
 import { Layout } from '@/components/layout';
 import { useWallet } from '@/contexts/wallet-context';
-<<<<<<< HEAD
 import { AuthRequired } from '@/components/router/auth-required';
-=======
-import { AuthRequired } from '@/middleware/auth-required';
 import { ErrorBoundary } from '@/components/error-boundary';
->>>>>>> 9504b0d2
 
 // Auth
 import Onboarding from '@/pages/auth/onboarding';
