import { registerWalletService, getWalletService } from '@/services/walletService';
import { registerProviderService, getProviderService } from '@/services/providerService';
import { eventEmitterService } from '@/services/eventEmitterService';
import { analyzePhishingRisk, shouldBlockConnection } from '@/utils/security/phishingDetection';
import { requestSigner } from '@/utils/security/requestSigning';
import { checkSessionRecovery, SessionRecoveryState } from '@/utils/auth/sessionManager';

export default defineBackground(() => {
  registerWalletService();
  registerProviderService();
  
  // Check session recovery state on startup (non-blocking)
  checkSessionRecovery().then(recoveryState => {
    
    if (recoveryState === SessionRecoveryState.LOCKED) {
      // Session expired or doesn't exist - ensure everything is locked
      const walletService = getWalletService();
      walletService.lockAllWallets().catch(error => {
        console.error('Failed to lock wallets during session recovery:', error);
      });
    } else if (recoveryState === SessionRecoveryState.NEEDS_REAUTH) {
      // Valid session but secrets lost - notify popup to show auth modal
      // The popup will handle this when it checks wallet state
    }
  }).catch(error => {
    console.error('Session recovery check failed:', error);
    // Continue execution even if session recovery fails
  });
  
  // Set up Chrome alarms for session management and keep-alive
  const KEEP_ALIVE_ALARM_NAME = 'keep-alive';
  const SESSION_EXPIRY_ALARM_NAME = 'session-expiry';
  
  // Create keep-alive alarm to prevent service worker termination
  // This replaces the memory-leaking setTimeout approach
  chrome.alarms.create(KEEP_ALIVE_ALARM_NAME, {
    periodInMinutes: 0.4 // 24 seconds (less than Chrome's 30s timeout)
  });
  
  // Consolidated alarm handler to avoid multiple listeners
  if (chrome?.alarms?.onAlarm) {
    chrome.alarms.onAlarm.addListener(async (alarm) => {
<<<<<<< HEAD
      if (alarm.name === 'session-expiry') {
        const walletService = getWalletService();
        await walletService.lockAllWallets();
=======
      switch (alarm.name) {
        case SESSION_EXPIRY_ALARM_NAME:
          console.log('Session expired via alarm');
          const walletService = getWalletService();
          await walletService.lockAllWallets();
          break;
          
        case KEEP_ALIVE_ALARM_NAME:
          // Perform minimal activity to keep service worker alive
          // This is automatically cleaned up when the service worker terminates
          chrome.storage.local.get('keep-alive-ping', () => {
            // Just accessing storage is enough to keep the worker alive
          });
          break;
>>>>>>> 9504b0d2
      }
    });
  }

  // Handle provider requests from content scripts
  browser.runtime.onMessage.addListener((message: any, sender: any, sendResponse: any) => {
    console.debug('Background received message:', { 
      type: message.type, 
      origin: message.origin, 
      hasData: !!message.data,
      messageKeys: Object.keys(message || {}),
      senderId: sender.id,
      senderUrl: sender.url,
      extensionId: browser.runtime.id
    });
    
    if (message.type === 'PROVIDER_REQUEST' && message.origin && message.data && message.xcpWalletVersion === '2.0') {
      // Handle async response
      (async () => {
        try {
          // Security: Reject requests from iframes
          if (sender.frameId && sender.frameId !== 0) {
            console.warn('Provider request rejected: iframe requests not allowed', { 
              origin: message.origin, 
              frameId: sender.frameId 
            });
            sendResponse({
              success: false,
              error: {
                message: 'Requests from iframes not allowed for security reasons',
                code: 4100 // Unauthorized
              }
            });
            return;
          }
          
          // Security: Check for phishing domains for connection requests
          if (message.data.method === 'xcp_requestAccounts') {
            const analysis = analyzePhishingRisk(message.origin);
            if (analysis.isSuspicious) {
              console.warn('Suspicious domain detected:', message.origin, analysis);
              
              // For blocked risk, show warning page first
              if (analysis.riskLevel === 'blocked') {
                // Open phishing warning page instead of normal approval
                const window = await browser.windows.create({
                  url: browser.runtime.getURL(`/popup.html#/provider/phishing-warning?origin=${encodeURIComponent(message.origin)}&returnTo=${encodeURIComponent('/provider/approval-queue')}`),
                  type: 'popup',
                  width: 350,
                  height: 600,
                  focused: true
                });
                
                sendResponse({
                  success: false,
                  error: {
                    message: 'Phishing protection activated - user must review warning',
                    code: 4001 // User rejected
                  },
                  requiresPhishingReview: true,
                  windowId: window?.id
                });
                return;
              }
            }
            
            // Block critical risk domains entirely
            if (await shouldBlockConnection(message.origin)) {
              sendResponse({
                success: false,
                error: {
                  message: 'Connection blocked: Suspicious domain detected',
                  code: 4100 // Unauthorized
                }
              });
              return;
            }
          }
          
          const providerService = getProviderService();
          const { method, params } = message.data;
          
          // Sign the request for authenticity verification
          try {
            const signedRequest = await requestSigner.signRequest(message.origin, method, params);
            
            // Verify our own signature (sanity check)
            if (!requestSigner.verifyRequest(signedRequest)) {
              console.error('Request signing verification failed');
            }
            
            // Add signature info to the request metadata
            const requestMetadata = {
              signature: signedRequest.signature,
              publicKey: signedRequest.publicKey,
              nonce: signedRequest.nonce,
              timestamp: signedRequest.timestamp
            };
            
            const result = await providerService.handleRequest(message.origin, method, params, requestMetadata);
            console.debug('Provider request succeeded:', { method, result });
            sendResponse({ 
              success: true, 
              result,
              method // Include method for response handling
            });
          } catch (error) {
            console.error('Provider request failed:', { method, error });
            sendResponse({ 
              success: false, 
              error: { 
                message: (error as any).message || 'Unknown error',
                code: (error as any).code || -32603 // Internal error
              } 
            });
          }
        } catch (outerError) {
          console.error('Unexpected error in message handler:', outerError);
          sendResponse({
            success: false,
            error: {
              message: 'Internal extension error',
              code: -32603
            }
          });
        }
      })();
      return true; // Will respond asynchronously
    }
    
    // Handle approval resolution from popup
    if (message.type === 'RESOLVE_PROVIDER_REQUEST' && message.requestId) {
      // Use the event emitter service to notify the provider service
      eventEmitterService.emit('resolve-pending-request', {
        requestId: message.requestId,
        approved: message.approved,
        updatedParams: message.updatedParams
      });
      sendResponse({ success: true });
      return true;
    }
    
    // Handle provider event emission from popup
    if (message.type === 'EMIT_PROVIDER_EVENT' && message.event) {
      // Forward the event to the appropriate origin
      if (message.origin) {
        emitProviderEvent(message.origin, message.event, message.data);
      } else {
        emitProviderEvent(message.event, message.data);
      }
      sendResponse({ success: true });
      return true;
    }
    
    // Return false to indicate we're not handling this message
    return false;
  });

  // Emit events to content scripts
  // This will be used for accountsChanged, disconnect, etc.
  // Enhanced to support origin-specific events for address-level connections
  async function emitProviderEvent(originOrEvent: string, eventOrData?: string | any, data?: any) {
    // Handle both signatures:
    // emitProviderEvent(event, data) - broadcast to all
    // emitProviderEvent(origin, event, data) - send to specific origin
    
    let origin: string | undefined;
    let event: string;
    let eventData: any;
    
    if (data !== undefined) {
      // Three parameters: origin-specific event
      origin = originOrEvent;
      event = eventOrData as string;
      eventData = data;
    } else {
      // Two parameters: broadcast event
      event = originOrEvent;
      eventData = eventOrData;
    }
    
    const tabs = await browser.tabs.query({});
    tabs.forEach(tab => {
      // If origin specified, only send to matching tabs
      if (origin && tab.url && !new URL(tab.url).origin.startsWith(origin)) {
        return;
      }
      
      if (tab.id) {
        browser.tabs.sendMessage(tab.id, {
          type: 'PROVIDER_EVENT',
          event,
          data: eventData
        }).catch(() => {
          // Ignore errors for tabs without content script
        });
      }
    });
  }

  // Register the emitProviderEvent function with the event emitter service
  // This makes it available to other services without using global variables
  eventEmitterService.on('emit-provider-event', (args: { origin?: string; event: string; data: any }) => {
    if (args.origin) {
      emitProviderEvent(args.origin, args.event, args.data);
    } else {
      emitProviderEvent(args.event, args.data);
    }
  });
  

  console.debug('Background script initialized with provider support');
});<|MERGE_RESOLUTION|>--- conflicted
+++ resolved
@@ -40,11 +40,6 @@
   // Consolidated alarm handler to avoid multiple listeners
   if (chrome?.alarms?.onAlarm) {
     chrome.alarms.onAlarm.addListener(async (alarm) => {
-<<<<<<< HEAD
-      if (alarm.name === 'session-expiry') {
-        const walletService = getWalletService();
-        await walletService.lockAllWallets();
-=======
       switch (alarm.name) {
         case SESSION_EXPIRY_ALARM_NAME:
           console.log('Session expired via alarm');
@@ -59,7 +54,6 @@
             // Just accessing storage is enough to keep the worker alive
           });
           break;
->>>>>>> 9504b0d2
       }
     });
   }
