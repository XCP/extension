import { defineProxyService } from '@webext-core/proxy-service';
import { sendMessage } from 'webext-bridge/background'; // Import for background context
<<<<<<< HEAD
import { AddressFormat } from '@/utils/blockchain/bitcoin';
=======
import { eventEmitterService } from '@/services/eventEmitterService';
import { AddressType } from '@/utils/blockchain/bitcoin';
>>>>>>> 9504b0d2
import { walletManager, settingsManager, type Wallet, type Address } from '@/utils/wallet';

interface WalletService {
  loadWallets: () => Promise<void>;
  getWallets: () => Promise<Wallet[]>;
  getActiveWallet: () => Promise<Wallet | undefined>;
  getActiveAddress: () => Promise<Address | undefined>;
  setActiveWallet: (walletId: string) => Promise<void>;
  unlockWallet: (walletId: string, password: string) => Promise<void>;
  lockAllWallets: () => Promise<void>;
  emitProviderEvent: (origin: string, event: string, data: any) => Promise<void>;
  createMnemonicWallet: (
    mnemonic: string,
    password: string,
    name?: string,
    addressFormat?: AddressFormat
  ) => Promise<Wallet>;
  createPrivateKeyWallet: (
    privateKey: string,
    password: string,
    name?: string,
    addressFormat?: AddressFormat
  ) => Promise<Wallet>;
  addAddress: (walletId: string) => Promise<Address>;
  verifyPassword: (password: string) => Promise<boolean>;
  resetAllWallets: (password: string) => Promise<void>;
  updatePassword: (currentPassword: string, newPassword: string) => Promise<void>;
  updateWalletAddressFormat: (walletId: string, newType: AddressFormat) => Promise<void>;
  updateWalletPinnedAssets: (pinnedAssets: string[]) => Promise<void>;
  getUnencryptedMnemonic: (walletId: string) => Promise<string>;
  getPrivateKey: (walletId: string, derivationPath?: string) => Promise<{ key: string; compressed: boolean }>;
  removeWallet: (walletId: string) => Promise<void>;
  getPreviewAddressForFormat: (walletId: string, addressFormat: AddressFormat) => Promise<string>;
  signTransaction: (rawTxHex: string, sourceAddress: string) => Promise<string>;
  broadcastTransaction: (signedTxHex: string) => Promise<{ txid: string; fees?: number }>;
  signMessage: (message: string, address: string) => Promise<{ signature: string; address: string }>;
  getLastActiveAddress: () => Promise<string | undefined>;
  setLastActiveAddress: (address: string) => Promise<void>;
  setLastActiveTime: () => Promise<void>;
  isAnyWalletUnlocked: () => Promise<boolean>;
  createAndUnlockMnemonicWallet: (
    mnemonic: string,
    password: string,
    name?: string,
    addressFormat?: AddressFormat
  ) => Promise<Wallet>;
  createAndUnlockPrivateKeyWallet: (
    privateKey: string,
    password: string,
    name?: string,
    addressFormat?: AddressFormat
  ) => Promise<Wallet>;
}

function createWalletService(): WalletService {
  return {
    loadWallets: async () => {
      await settingsManager.loadSettings();
      await walletManager.loadWallets();
    },
    getWallets: async () => walletManager.getWallets(),
    getActiveWallet: async () => walletManager.getActiveWallet(),
    getActiveAddress: async () => {
      const activeWallet = walletManager.getActiveWallet();
      if (!activeWallet) return undefined;
      
      const settings = await settingsManager.getSettings();
      const lastActiveAddress = settings?.lastActiveAddress;
      
      if (!lastActiveAddress) {
        // Return the first address if no last active address is set
        return activeWallet.addresses[0];
      }
      
      // Find the address in the active wallet
      const address = activeWallet.addresses.find(addr => addr.address === lastActiveAddress);
      return address || activeWallet.addresses[0];
    },
    setActiveWallet: async (walletId) => {
      walletManager.setActiveWallet(walletId);
      await settingsManager.updateSettings({ lastActiveWalletId: walletId });
      // Don't emit here - address switching is handled in wallet-context
    },
    unlockWallet: async (walletId, password) => {
      await walletManager.unlockWallet(walletId, password);
      // Don't emit events here - connections are per-address and per-site
      // The provider service will handle this when sites check connection status
    },
    lockAllWallets: async () => {
      await walletManager.lockAllWallets();
      // Notify popup of lock event (if it's open)
      try {
        await sendMessage('walletLocked', { locked: true }, 'popup');
      } catch (error) {
        // Popup might not be open, which is fine
        console.debug('Could not notify popup of lock event:', error);
      }
      // Emit disconnect event to connected dApps
      // Use event emitter service instead of global variable
      eventEmitterService.emitProviderEvent(null, 'accountsChanged', []);
      eventEmitterService.emitProviderEvent(null, 'disconnect', {});
    },
    createMnemonicWallet: async (mnemonic, password, name, addressFormat) => {
      return walletManager.createMnemonicWallet(mnemonic, password, name, addressFormat);
    },
    createPrivateKeyWallet: async (privateKey, password, name, addressFormat) => {
      return walletManager.createPrivateKeyWallet(privateKey, password, name, addressFormat);
    },
    addAddress: async (walletId) => walletManager.addAddress(walletId),
    verifyPassword: async (password) => walletManager.verifyPassword(password),
    resetAllWallets: async (password) => {
      await walletManager.resetAllWallets(password);
    },
    updatePassword: async (currentPassword, newPassword) => {
      await walletManager.updatePassword(currentPassword, newPassword);
    },
    updateWalletAddressFormat: async (walletId, newType) => {
      await walletManager.updateWalletAddressFormat(walletId, newType);
    },
    updateWalletPinnedAssets: async (pinnedAssets) => {
      await walletManager.updateWalletPinnedAssets(pinnedAssets);
    },
    getUnencryptedMnemonic: async (walletId) => {
      return await walletManager.getUnencryptedMnemonic(walletId);
    },
    getPrivateKey: async (walletId, derivationPath) => {
      return walletManager.getPrivateKey(walletId, derivationPath);
    },
    removeWallet: async (walletId) => {
      await walletManager.removeWallet(walletId);
    },
    getPreviewAddressForFormat: async (walletId, addressFormat) => {
      return await walletManager.getPreviewAddressForFormat(walletId, addressFormat);
    },
    signTransaction: async (rawTxHex, sourceAddress) => {
      return walletManager.signTransaction(rawTxHex, sourceAddress);
    },
    broadcastTransaction: async (signedTxHex) => {
      return walletManager.broadcastTransaction(signedTxHex);
    },
    signMessage: async (message, address) => {
      return walletManager.signMessage(message, address);
    },
    getLastActiveAddress: async () => {
      const settings = await settingsManager.getSettings();
      return settings?.lastActiveAddress;
    },
    setLastActiveAddress: async (address) => {
      await settingsManager.updateSettings({ lastActiveAddress: address });
      // Don't emit accountsChanged here - it's handled in wallet-context
      // which emits to all connected sites
    },
    setLastActiveTime: async () => await walletManager.setLastActiveTime(),
    isAnyWalletUnlocked: async () => walletManager.isAnyWalletUnlocked(),
<<<<<<< HEAD
    createAndUnlockMnemonicWallet: async (mnemonic, password, name, addressFormat) => {
      return walletManager.createAndUnlockMnemonicWallet(mnemonic, password, name, addressFormat);
=======
    emitProviderEvent: async (origin, event, data) => {
      // Emit provider event through the event emitter service
      eventEmitterService.emitProviderEvent(origin, event, data);
    },
    createAndUnlockMnemonicWallet: async (mnemonic, password, name, addressType) => {
      return walletManager.createAndUnlockMnemonicWallet(mnemonic, password, name, addressType);
>>>>>>> 9504b0d2
    },
    createAndUnlockPrivateKeyWallet: async (privateKey, password, name, addressFormat) => {
      return walletManager.createAndUnlockPrivateKeyWallet(privateKey, password, name, addressFormat);
    },
  };
}

export const [registerWalletService, getWalletService] = defineProxyService(
  'WalletService',
  createWalletService
);<|MERGE_RESOLUTION|>--- conflicted
+++ resolved
@@ -1,11 +1,7 @@
 import { defineProxyService } from '@webext-core/proxy-service';
 import { sendMessage } from 'webext-bridge/background'; // Import for background context
-<<<<<<< HEAD
+import { eventEmitterService } from '@/services/eventEmitterService';
 import { AddressFormat } from '@/utils/blockchain/bitcoin';
-=======
-import { eventEmitterService } from '@/services/eventEmitterService';
-import { AddressType } from '@/utils/blockchain/bitcoin';
->>>>>>> 9504b0d2
 import { walletManager, settingsManager, type Wallet, type Address } from '@/utils/wallet';
 
 interface WalletService {
@@ -160,17 +156,12 @@
     },
     setLastActiveTime: async () => await walletManager.setLastActiveTime(),
     isAnyWalletUnlocked: async () => walletManager.isAnyWalletUnlocked(),
-<<<<<<< HEAD
-    createAndUnlockMnemonicWallet: async (mnemonic, password, name, addressFormat) => {
-      return walletManager.createAndUnlockMnemonicWallet(mnemonic, password, name, addressFormat);
-=======
     emitProviderEvent: async (origin, event, data) => {
       // Emit provider event through the event emitter service
       eventEmitterService.emitProviderEvent(origin, event, data);
     },
-    createAndUnlockMnemonicWallet: async (mnemonic, password, name, addressType) => {
-      return walletManager.createAndUnlockMnemonicWallet(mnemonic, password, name, addressType);
->>>>>>> 9504b0d2
+    createAndUnlockMnemonicWallet: async (mnemonic, password, name, addressFormat) => {
+      return walletManager.createAndUnlockMnemonicWallet(mnemonic, password, name, addressFormat);
     },
     createAndUnlockPrivateKeyWallet: async (privateKey, password, name, addressFormat) => {
       return walletManager.createAndUnlockPrivateKeyWallet(privateKey, password, name, addressFormat);
