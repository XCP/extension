import { describe, it, expect, beforeEach, beforeAll, vi, afterEach } from 'vitest';
import { fakeBrowser } from 'wxt/testing';

// Mock webext-bridge completely before any imports that use it
vi.mock('webext-bridge/background', () => ({
  sendMessage: vi.fn(),
  onMessage: vi.fn()
}));

// Mock webext-bridge popup module that might be imported
vi.mock('webext-bridge/popup', () => ({
  sendMessage: vi.fn(),
  onMessage: vi.fn()
}));

// Mock webext-bridge content-script module 
vi.mock('webext-bridge/content-script', () => ({
  sendMessage: vi.fn(),
  onMessage: vi.fn()
}));

import { createProviderService } from '../providerService';
import * as walletService from '../walletService';
import * as connectionService from '../connection';
import * as approvalService from '../approval';
import * as blockchainService from '../blockchain';
import * as settingsStorage from '@/utils/storage';
import * as approvalQueue from '@/utils/provider/approvalQueue';
import * as rateLimiter from '@/utils/provider/rateLimiter';
import * as replayPrevention from '@/utils/security/replayPrevention';
import * as cspValidation from '@/utils/security/cspValidation';
import * as composeRequestStorage from '@/utils/storage/composeRequestStorage';
import * as signMessageRequestStorage from '@/utils/storage/signMessageRequestStorage';
import * as updateService from '@/services/updateService';

// Mock the imports
vi.mock('../walletService');
vi.mock('../connection');
vi.mock('../approval');
vi.mock('../blockchain');
vi.mock('@/utils/storage/settingsStorage');
vi.mock('@/utils/storage/composeRequestStorage');
vi.mock('@/utils/storage/signMessageRequestStorage');
vi.mock('@/services/updateService');
vi.mock('@/utils/provider/approvalQueue');
vi.mock('@/utils/provider/rateLimiter');
vi.mock('@/utils/fathom', () => ({
  sanitizePath: vi.fn((path: string) => path),
  fathom: vi.fn(() => ({
    name: 'fathom',
    setup: vi.fn(),
  })),
  analytics: {
    track: vi.fn().mockResolvedValue(undefined),
    page: vi.fn().mockResolvedValue(undefined),
  },
}));
vi.mock('@/utils/security/replayPrevention');
vi.mock('@/utils/security/cspValidation');
// Setup fake browser with required APIs
beforeAll(() => {
  // Setup browser.windows.create mock
  fakeBrowser.windows.create = vi.fn().mockResolvedValue({});
  
  // Setup browser.runtime mocks - fakeBrowser methods are not vi mocks
  fakeBrowser.runtime.getURL = vi.fn((path: string) => `chrome-extension://test/${path}`);
  fakeBrowser.runtime.getManifest = vi.fn(() => ({ version: '1.0.0' } as any));
  fakeBrowser.runtime.connect = vi.fn(() => ({
    onMessage: {
      addListener: vi.fn(),
      removeListener: vi.fn(),
      hasListener: vi.fn()
    },
    onDisconnect: {
      addListener: vi.fn(),
      removeListener: vi.fn(),
      hasListener: vi.fn()
    },
    postMessage: vi.fn(),
    disconnect: vi.fn()
  })) as any;
  
  // Setup browser.action mocks (for badge updates)
  fakeBrowser.action.setBadgeText = vi.fn().mockResolvedValue(undefined);
  fakeBrowser.action.setBadgeBackgroundColor = vi.fn().mockResolvedValue(undefined);
});

describe('ProviderService', () => {
  let providerService: ReturnType<typeof createProviderService>;

  beforeEach(() => {
    // Mock chrome runtime for storage operations
    global.chrome = {
      runtime: {
        sendMessage: vi.fn().mockResolvedValue(undefined),
        onMessage: {
          addListener: vi.fn(),
          removeListener: vi.fn(),
          hasListener: vi.fn()
        },
        getURL: vi.fn((path: string) => `chrome-extension://test/${path}`)
      },
      storage: {
        session: {
          set: vi.fn().mockImplementation((data, callback) => {
            if (callback) callback();
            return Promise.resolve();
          }),
          get: vi.fn().mockImplementation((keys, callback) => {
            if (callback) callback({});
            return Promise.resolve({});
          }),
          remove: vi.fn().mockImplementation((keys, callback) => {
            if (callback) callback();
            return Promise.resolve();
          })
        }
      },
      windows: {
        create: vi.fn().mockResolvedValue({ id: 123 }),
        update: vi.fn().mockResolvedValue({}),
        getCurrent: vi.fn().mockResolvedValue({ id: 1 }),
        onRemoved: {
          addListener: vi.fn(),
          removeListener: vi.fn()
        }
      }
    } as any;
    // Reset all mocks
    vi.clearAllMocks();
    fakeBrowser.reset();
    
    // Re-setup browser mocks after reset
    fakeBrowser.windows.create = vi.fn().mockResolvedValue({});
    fakeBrowser.runtime.getURL = vi.fn((path: string) => `chrome-extension://test/${path}`);
    fakeBrowser.runtime.getManifest = vi.fn(() => ({ version: '1.0.0' } as any));
    fakeBrowser.action.setBadgeText = vi.fn().mockResolvedValue(undefined);
    fakeBrowser.action.setBadgeBackgroundColor = vi.fn().mockResolvedValue(undefined);
    
    // Setup default mocks using the default settings constant
    vi.mocked(settingsStorage.getKeychainSettings).mockResolvedValue({
      ...settingsStorage.DEFAULT_KEYCHAIN_SETTINGS,
      connectedWebsites: [] // Override specific properties as needed
    });
    
    // Create a comprehensive mock for wallet service
    const mockWalletService = {
      loadWallets: vi.fn().mockResolvedValue(undefined),
      getWallets: vi.fn().mockResolvedValue([{
        id: 'wallet1',
        name: 'Test Wallet',
        type: 'mnemonic',
        addressFormat: 'p2wpkh',
        addresses: []
      }]),
      getActiveWallet: vi.fn().mockResolvedValue({
        id: 'wallet1',
        name: 'Test Wallet',
        type: 'mnemonic',
        addressFormat: 'p2wpkh',
        addresses: []
      }),
      setActiveWallet: vi.fn().mockResolvedValue(undefined),
      unlockWallet: vi.fn().mockResolvedValue(undefined),
      lockAllWallets: vi.fn().mockResolvedValue(undefined),
      createMnemonicWallet: vi.fn(),
      createPrivateKeyWallet: vi.fn(),
      addAddress: vi.fn(),
      verifyPassword: vi.fn().mockResolvedValue(true),
      resetAllWallets: vi.fn(),
      updatePassword: vi.fn(),
      updateWalletAddressFormat: vi.fn(),
      updateWalletPinnedAssets: vi.fn(),
      getUnencryptedMnemonic: vi.fn(),
      getPrivateKey: vi.fn(),
      removeWallet: vi.fn(),
      getPreviewAddressForFormat: vi.fn(),
      signTransaction: vi.fn(),
      broadcastTransaction: vi.fn(),
      getLastActiveAddress: vi.fn().mockResolvedValue('bc1qtest123'),
      setLastActiveAddress: vi.fn().mockResolvedValue(undefined),
      setLastActiveTime: vi.fn(),
      isAnyWalletUnlocked: vi.fn().mockResolvedValue(true),
      createAndUnlockMnemonicWallet: vi.fn(),
      createAndUnlockPrivateKeyWallet: vi.fn(),
      // Additional methods used by provider service
      getAuthState: vi.fn().mockResolvedValue('unlocked'),
      getActiveAddress: vi.fn().mockResolvedValue({
        id: 'addr1',
        address: 'bc1qtest123',
        label: 'Test Address',
        walletId: 'wallet1',
        walletName: 'Test Wallet',
        index: 0
      })
    };
    
    vi.mocked(walletService.getWalletService).mockReturnValue(mockWalletService as any);

    // Mock connection service
    const mockConnectionService = {
      hasPermission: vi.fn().mockResolvedValue(false),
      requestPermission: vi.fn().mockResolvedValue(true),
      revokePermission: vi.fn().mockResolvedValue(undefined),
      disconnect: vi.fn().mockResolvedValue(undefined),
      connect: vi.fn().mockResolvedValue(['bc1qtest123']),
      getConnectedSites: vi.fn().mockResolvedValue([]),
      initialize: vi.fn().mockResolvedValue(undefined),
      destroy: vi.fn().mockResolvedValue(undefined)
    };
    vi.mocked(connectionService.getConnectionService).mockReturnValue(mockConnectionService as any);

    // Mock approval service
    const mockApprovalService = {
      requestApproval: vi.fn().mockResolvedValue(true),
      resolveApproval: vi.fn().mockReturnValue(true),
      getApprovalQueue: vi.fn().mockResolvedValue([]),
      removeApprovalRequest: vi.fn().mockResolvedValue(true),
      initialize: vi.fn().mockResolvedValue(undefined),
      destroy: vi.fn().mockResolvedValue(undefined),
      getApprovalStats: vi.fn().mockReturnValue({ pendingCount: 0, requestsByOrigin: {} })
    };
    vi.mocked(approvalService.getApprovalService).mockReturnValue(mockApprovalService as any);

    // Mock blockchain service
    const mockBlockchainService = {
      getBalance: vi.fn().mockResolvedValue('100000000'),
      getAssets: vi.fn().mockResolvedValue([]),
      getHistory: vi.fn().mockResolvedValue([]),
      getMempool: vi.fn().mockResolvedValue([]),
      getUTXOs: vi.fn().mockResolvedValue([]),
      broadcastTransaction: vi.fn().mockResolvedValue({ txid: 'test-txid' })
    };
    vi.mocked(blockchainService.getBlockchainService).mockReturnValue(mockBlockchainService as any);

    // Mock update service
    const mockUpdateService = {
      registerCriticalOperation: vi.fn(),
      unregisterCriticalOperation: vi.fn(),
      checkForUpdate: vi.fn().mockResolvedValue(false),
      applyUpdate: vi.fn().mockResolvedValue(undefined)
    };
    vi.mocked(updateService.getUpdateService).mockReturnValue(mockUpdateService as any);

    // Mock compose and sign message request storage
    vi.mocked(composeRequestStorage).composeRequestStorage = {
      store: vi.fn().mockResolvedValue(undefined),
      get: vi.fn().mockResolvedValue(null),
      remove: vi.fn().mockResolvedValue(undefined)
    } as any;

    vi.mocked(signMessageRequestStorage).signMessageRequestStorage = {
      store: vi.fn().mockResolvedValue(undefined),
      get: vi.fn().mockResolvedValue(null),
      remove: vi.fn().mockResolvedValue(undefined)
    } as any;
    
    // Setup settings mocks - default to no connected sites
    // (Already set up above with settingsStorage.DEFAULT_KEYCHAIN_SETTINGS)
    vi.mocked(settingsStorage.updateKeychainSettings).mockResolvedValue(undefined);
    
    // Setup other mocks
    vi.mocked(approvalQueue.approvalQueue.add).mockReturnValue(undefined as any);
    vi.mocked(approvalQueue.approvalQueue.remove).mockReturnValue(true);
    vi.mocked(approvalQueue.approvalQueue.getCurrentWindow).mockReturnValue(null);
    vi.mocked(approvalQueue.approvalQueue.setCurrentWindow).mockReturnValue(undefined);
    vi.mocked(approvalQueue.getApprovalBadgeText).mockReturnValue('');
    
    // Setup rate limiter mocks
    vi.mocked(rateLimiter.connectionRateLimiter.isAllowed).mockReturnValue(true);
    vi.mocked(rateLimiter.transactionRateLimiter.isAllowed).mockReturnValue(true);
    vi.mocked(rateLimiter.apiRateLimiter.isAllowed).mockReturnValue(true);
    
    // Setup security mocks  
    vi.mocked(replayPrevention.checkReplayAttempt).mockResolvedValue({ isReplay: false });
    vi.mocked(replayPrevention.withReplayPrevention).mockImplementation(async (fn: any) => fn());
    vi.mocked(cspValidation.analyzeCSP).mockResolvedValue({
      hasCSP: true,
      isSecure: true,
      recommendations: [],
      warnings: [],
      directives: {}
    });
    
    // Analytics mocked in module setup
    
    // Create a fresh instance for each test
    providerService = createProviderService();
  });
  
  afterEach(() => {
    vi.restoreAllMocks();
  });

  describe('handleRequest', () => {
    describe('xcp_requestAccounts', () => {
      it('should return accounts if already connected', async () => {
        // Setup: site is already connected
        const mockConnectionService = vi.mocked(connectionService.getConnectionService)();
        mockConnectionService.hasPermission = vi.fn().mockResolvedValue(true);

        const result = await providerService.handleRequest(
          'https://test.com',
          'xcp_requestAccounts',
          []
        );

        expect(result).toEqual(['bc1qtest123']);
      });
      
      it('should request permission if not connected', async () => {
<<<<<<< HEAD
        // Mock connection service to return false for hasPermission
        const mockConnectionService = vi.mocked(connectionService.getConnectionService)();
        mockConnectionService.hasPermission = vi.fn().mockResolvedValue(false);

        // Mock approval service to handle the approval request
        const mockApprovalService = vi.mocked(approvalService.getApprovalService)();
        let approvalPromiseResolve: (value: boolean) => void;
        const approvalPromise = new Promise<boolean>((resolve) => {
          approvalPromiseResolve = resolve;
        });
        mockApprovalService.requestApproval = vi.fn().mockReturnValue(approvalPromise);

        // Start the request promise
        const requestPromise = providerService.handleRequest(
=======
        // Mock window.create using fakeBrowser
        const mockWindowCreate = vi.fn().mockResolvedValue({ id: 123 });
        fakeBrowser.windows.create = mockWindowCreate;
        
        // Also mock windows.update and onRemoved since the code uses them
        fakeBrowser.windows.update = vi.fn().mockResolvedValue({});
        fakeBrowser.windows.onRemoved = {
          addListener: vi.fn(),
          removeListener: vi.fn()
        } as any;
        
        // Create a new service instance with the mocked browser
        const localProviderService = createProviderService();
        
        // Start the request promise (but don't await it to avoid timeout)
        localProviderService.handleRequest(
>>>>>>> d04df93f
          'https://newsite.com',
          'xcp_requestAccounts',
          []
        );

        // Verify approval was requested
        expect(mockApprovalService.requestApproval).toHaveBeenCalledWith(
          expect.objectContaining({
            origin: 'https://newsite.com',
            method: 'connection',
            type: 'connection'
          })
        );

        // Simulate approval being granted
        approvalPromiseResolve!(true);
        mockConnectionService.hasPermission = vi.fn().mockResolvedValue(true);

        // Wait for the request to complete
        const result = await requestPromise;
        expect(result).toEqual(['bc1qtest123']);
      });
    });
    
    describe('xcp_accounts', () => {
      it('should return empty array if not connected', async () => {
        // Mock connection service to return false
        const mockConnectionService = vi.mocked(connectionService.getConnectionService)();
        mockConnectionService.hasPermission = vi.fn().mockResolvedValue(false);

        const result = await providerService.handleRequest(
          'https://notconnected.com',
          'xcp_accounts',
          []
        );

        expect(result).toEqual([]);
      });
      
      it('should return accounts if connected and wallet unlocked', async () => {
        // Mock connection service to return true
        const mockConnectionService = vi.mocked(connectionService.getConnectionService)();
        mockConnectionService.hasPermission = vi.fn().mockResolvedValue(true);

        const result = await providerService.handleRequest(
          'https://connected.com',
          'xcp_accounts',
          []
        );

        expect(result).toEqual(['bc1qtest123']);
      });
      
      it('should return empty array if wallet is locked', async () => {
        // Mock connection service to return true
        const mockConnectionService = vi.mocked(connectionService.getConnectionService)();
        mockConnectionService.hasPermission = vi.fn().mockResolvedValue(true);

        // Override specific methods for this test
        const mockWalletService = vi.mocked(walletService.getWalletService)();
        mockWalletService.getActiveAddress = vi.fn().mockResolvedValue(null);
        mockWalletService.isAnyWalletUnlocked = vi.fn().mockResolvedValue(false);

        const result = await providerService.handleRequest(
          'https://connected.com',
          'xcp_accounts',
          []
        );

        expect(result).toEqual([]);
      });
    });
    
    describe('xcp_chainId', () => {
      it('should return 0x0 for Bitcoin mainnet', async () => {
        const result = await providerService.handleRequest(
          'https://any.com',
          'xcp_chainId',
          []
        );
        
        expect(result).toBe('0x0');
      });
    });
    
    describe('unsupported methods', () => {
      it('should throw error for unsupported method', async () => {
        await expect(
          providerService.handleRequest(
            'https://test.com',
            'unsupported_method',
            []
          )
        ).rejects.toThrow('Unsupported method: unsupported_method');
      });
    });
    
    describe('unauthorized requests', () => {
      it('should throw error for unauthorized xcp_signMessage', async () => {
        // Mock connection service to return false
        const mockConnectionService = vi.mocked(connectionService.getConnectionService)();
        mockConnectionService.hasPermission = vi.fn().mockResolvedValue(false);

        await expect(
          providerService.handleRequest(
            'https://notconnected.com',
            'xcp_signMessage',
            ['message', 'address']
          )
        ).rejects.toThrow('Unauthorized - not connected to wallet');
      });
      
      it('should throw error for unauthorized xcp_composeOrder', async () => {
        // Mock connection service to return false
        const mockConnectionService = vi.mocked(connectionService.getConnectionService)();
        mockConnectionService.hasPermission = vi.fn().mockResolvedValue(false);

        await expect(
          providerService.handleRequest(
            'https://notconnected.com',
            'xcp_composeOrder',
            [{}]
          )
        ).rejects.toThrow('Unauthorized - not connected to wallet');
      });
      
      it('should throw error for unauthorized xcp_composeSend', async () => {
        // Mock connection service to return false
        const mockConnectionService = vi.mocked(connectionService.getConnectionService)();
        mockConnectionService.hasPermission = vi.fn().mockResolvedValue(false);

        await expect(
          providerService.handleRequest(
            'https://notconnected.com',
            'xcp_composeSend',
            [{}]
          )
        ).rejects.toThrow('Unauthorized - not connected to wallet');
      });
      
      it('should throw error for deprecated xcp_signTransaction', async () => {
        // Even when connected, xcp_signTransaction should be deprecated
        vi.mocked(settingsStorage.getKeychainSettings).mockResolvedValue({
          ...settingsStorage.DEFAULT_KEYCHAIN_SETTINGS,
          connectedWebsites: ['https://connected.com']
        });

        await expect(
          providerService.handleRequest(
            'https://connected.com',
            'xcp_signTransaction',
            ['rawtx']
          )
        ).rejects.toThrow('xcp_signTransaction is deprecated');
      });
      
      it('should throw error for unauthorized xcp_broadcastTransaction', async () => {
        // Mock connection service to return false
        const mockConnectionService = vi.mocked(connectionService.getConnectionService)();
        mockConnectionService.hasPermission = vi.fn().mockResolvedValue(false);

        await expect(
          providerService.handleRequest(
            'https://notconnected.com',
            'xcp_broadcastTransaction',
            ['signedtx']
          )
        ).rejects.toThrow('Unauthorized - not connected to wallet');
      });
    });
  });
  
  describe('Phase 2 - Transaction Methods', () => {
    describe('xcp_composeOrder', () => {
      it('should require authorization', async () => {
        // Mock connection service to return false (not connected)
        const mockConnectionService = vi.mocked(connectionService.getConnectionService)();
        mockConnectionService.hasPermission = vi.fn().mockResolvedValue(false);

        await expect(
          providerService.handleRequest(
            'https://notconnected.com',
            'xcp_composeOrder',
            [{
              give_asset: 'XCP',
              give_quantity: 100,
              get_asset: 'BTC',
              get_quantity: 1000,
              expiration: 1000
            }]
          )
        ).rejects.toThrow('Unauthorized - not connected to wallet');
      });
      
      it('should require active address', async () => {
        // Mock connection service to return true (connected)
        const mockConnectionService = vi.mocked(connectionService.getConnectionService)();
        mockConnectionService.hasPermission = vi.fn().mockResolvedValue(true);

        // Override specific methods for this test
        const mockWalletService = vi.mocked(walletService.getWalletService)();
        mockWalletService.getActiveAddress = vi.fn().mockResolvedValue(null);

        await expect(
          providerService.handleRequest(
            'https://connected.com',
            'xcp_composeOrder',
            [{
              give_asset: 'XCP',
              give_quantity: 100,
              get_asset: 'BTC',
              get_quantity: 1000
            }]
          )
        ).rejects.toThrow('No active address');
      });
    });
    
    describe('xcp_composeSend', () => {
      it('should require authorization', async () => {
        await expect(
          providerService.handleRequest(
            'https://notconnected.com',
            'xcp_composeSend',
            [{
              destination: 'bc1qtest',
              asset: 'XCP',
              quantity: 100
            }]
          )
        ).rejects.toThrow('Unauthorized');
      });
      
      it('should require parameters', async () => {
        // Mock connection service to return true (authorized)
        const mockConnectionService = vi.mocked(connectionService.getConnectionService)();
        mockConnectionService.hasPermission = vi.fn().mockResolvedValue(true);

        await expect(
          providerService.handleRequest(
            'https://connected.com',
            'xcp_composeSend',
            []
          )
        ).rejects.toThrow('Send parameters required');
      });
    });
  });
  
  describe('Phase 3 - Data Methods', () => {
    describe('xcp_getBalances', () => {
      it('should require authorization', async () => {
        await expect(
          providerService.handleRequest(
            'https://notconnected.com',
            'xcp_getBalances',
            []
          )
        ).rejects.toThrow('Unauthorized');
      });
      
      it('should require active address', async () => {
        // Mock connection service to return true (authorized)
        const mockConnectionService = vi.mocked(connectionService.getConnectionService)();
        mockConnectionService.hasPermission = vi.fn().mockResolvedValue(true);

        // Override specific methods for this test
        const mockWalletService = vi.mocked(walletService.getWalletService)();
        mockWalletService.getActiveAddress = vi.fn().mockResolvedValue(null);

        await expect(
          providerService.handleRequest(
            'https://connected.com',
            'xcp_getBalances',
            []
          )
        ).rejects.toThrow('No active address');
      });
    });
    
    describe('xcp_getAssets', () => {
      it('should not be supported', async () => {
        await expect(
          providerService.handleRequest(
            'https://notconnected.com',
            'xcp_getAssets',
            []
          )
        ).rejects.toThrow('Method xcp_getAssets is not supported');
      });
    });
    
    describe('xcp_getHistory', () => {
      it('should require authorization', async () => {
        await expect(
          providerService.handleRequest(
            'https://notconnected.com',
            'xcp_getHistory',
            []
          )
        ).rejects.toThrow('Permission denied - transaction history not available through provider');
      });
    });
    
    describe('xcp_composeDispenser', () => {
      it('should require authorization', async () => {
        await expect(
          providerService.handleRequest(
            'https://notconnected.com',
            'xcp_composeDispenser',
            [{
              asset: 'TEST',
              give_quantity: 100,
              escrow_quantity: 1000,
              mainchainrate: 100000000
            }]
          )
        ).rejects.toThrow('Unauthorized');
      });
    });
    
    describe('xcp_composeDividend', () => {
      it('should require authorization', async () => {
        await expect(
          providerService.handleRequest(
            'https://notconnected.com',
            'xcp_composeDividend',
            [{
              asset: 'TEST',
              dividend_asset: 'XCP',
              quantity_per_unit: 100000
            }]
          )
        ).rejects.toThrow('Unauthorized');
      });
    });
    
    describe('xcp_composeIssuance', () => {
      it('should require authorization', async () => {
        await expect(
          providerService.handleRequest(
            'https://notconnected.com',
            'xcp_composeIssuance',
            [{
              asset: 'TEST',
              quantity: 1000000,
              divisible: true,
              description: 'Test'
            }]
          )
        ).rejects.toThrow('Unauthorized');
      });
    });
  });
  
  describe('isConnected', () => {
    it('should return true if origin is in connected websites', async () => {
      // Mock connection service to return true for this origin
      const mockConnectionService = vi.mocked(connectionService.getConnectionService)();
      mockConnectionService.hasPermission = vi.fn().mockResolvedValue(true);

      const result = await providerService.isConnected('https://connected.com');
      expect(result).toBe(true);
    });
    
    it('should return false if origin is not connected', async () => {
      const result = await providerService.isConnected('https://notconnected.com');
      expect(result).toBe(false);
    });
  });
  
  describe('disconnect', () => {
    it('should remove origin from connected websites', async () => {
      const mockSettings = {
        ...settingsStorage.DEFAULT_KEYCHAIN_SETTINGS,
        connectedWebsites: ['https://site1.com', 'https://site2.com']
      };
      
      vi.mocked(settingsStorage.getKeychainSettings).mockResolvedValue(mockSettings);
      
      await providerService.disconnect('https://site1.com');
      
      // Should update settings to remove the origin
      expect(settingsStorage.updateKeychainSettings).toHaveBeenCalledWith({
        connectedWebsites: ['https://site2.com']
      });
    });
    
    it('should handle disconnect even if origin was not connected', async () => {
      const mockSettings = {
        ...settingsStorage.DEFAULT_KEYCHAIN_SETTINGS,
        connectedWebsites: ['https://site1.com']
      };
      
      vi.mocked(settingsStorage.getKeychainSettings).mockResolvedValue(mockSettings);
      
      await providerService.disconnect('https://notconnected.com');
      
      // Should update settings but the array stays the same (origin wasn't connected)
      expect(settingsStorage.updateKeychainSettings).toHaveBeenCalledWith({
        connectedWebsites: ['https://site1.com']
      });
    });
  });

  describe('Advanced Provider Features', () => {
    describe('Compose Request Storage', () => {
      it('should store compose request when handling compose methods', async () => {
        // Mock connection service to return true
        const mockConnectionService = vi.mocked(connectionService.getConnectionService)();
        mockConnectionService.hasPermission = vi.fn().mockResolvedValue(true);

        // Mock storage
        const mockStorage = vi.mocked(composeRequestStorage).composeRequestStorage;

        // Call a compose method
        const params = {
          destination: 'bc1qtest456',
          asset: 'XCP',
          quantity: 100
        };

        // Start the request (it will wait for events)
        const requestPromise = providerService.handleRequest(
          'https://test.com',
          'xcp_composeSend',
          [params]
        );

        // Wait for async operations
        await new Promise(resolve => setTimeout(resolve, 10));

        // Verify storage was called
        expect(mockStorage.store).toHaveBeenCalledWith(
          expect.objectContaining({
            type: 'send',
            origin: 'https://test.com',
            params: expect.objectContaining({
              ...params,
              sourceAddress: 'bc1qtest123'
            })
          })
        );

        // Emit cancel event to end the promise
        const storeCall = mockStorage.store.mock.calls[0];
        if (storeCall && storeCall[0]) {
          const composeRequestId = storeCall[0].id;
          eventEmitterService.emit(`compose-cancel-${composeRequestId}`);
        }

        // Expect rejection with user cancelled
        await expect(requestPromise).rejects.toThrow('User cancelled');
      });

      it('should store requests with TTL for automatic cleanup', async () => {
        const mockStorage = vi.mocked(composeRequestStorage).composeRequestStorage;

        // Verify that stored requests have a timestamp for TTL
        const mockConnectionService = vi.mocked(connectionService.getConnectionService)();
        mockConnectionService.hasPermission = vi.fn().mockResolvedValue(true);

        await providerService.handleRequest(
          'https://test.com',
          'xcp_composeSend',
          [{ destination: 'bc1q', asset: 'XCP', quantity: 100 }]
        ).catch(() => {});

        expect(mockStorage.store).toHaveBeenCalledWith(
          expect.objectContaining({
            timestamp: expect.any(Number)
          })
        );
      });
    });

    describe('Sign Message Request', () => {
      it('should handle xcp_signMessage with proper storage', async () => {
        // Mock connection service to return true
        const mockConnectionService = vi.mocked(connectionService.getConnectionService)();
        mockConnectionService.hasPermission = vi.fn().mockResolvedValue(true);

        // Mock storage
        const mockStorage = vi.mocked(signMessageRequestStorage).signMessageRequestStorage;

        const message = 'Hello Bitcoin';
        const address = 'bc1qtest123';

        await providerService.handleRequest(
          'https://test.com',
          'xcp_signMessage',
          [message, address]
        ).catch(() => {}); // Catch as it will try to open popup

        // Verify storage was called
        expect(mockStorage.store).toHaveBeenCalledWith(
          expect.objectContaining({
            origin: 'https://test.com',
            message,
            address
          })
        );
      });
    });

    describe('All 23 Compose Methods', () => {
      const composeTypes = [
        { method: 'xcp_composeSend', type: 'send', params: { destination: 'bc1q', asset: 'XCP', quantity: 100 } },
        { method: 'xcp_composeOrder', type: 'order', params: { give_asset: 'XCP', give_quantity: 100, get_asset: 'BTC', get_quantity: 1000 } },
        { method: 'xcp_composeDispenser', type: 'dispenser', params: { asset: 'TEST', give_quantity: 100, escrow_quantity: 1000, mainchainrate: 100000000 } },
        { method: 'xcp_composeDispense', type: 'dispense', params: { dispenser: 'bc1q', quantity: 100 } },
        { method: 'xcp_composeFairminter', type: 'fairminter', params: { asset: 'TEST' } },
        { method: 'xcp_composeFairmint', type: 'fairmint', params: { asset: 'TEST' } },
        { method: 'xcp_composeDividend', type: 'dividend', params: { asset: 'TEST', dividend_asset: 'XCP', quantity_per_unit: 100000 } },
        { method: 'xcp_composeSweep', type: 'sweep', params: { destination: 'bc1q', flags: 1 } },
        { method: 'xcp_composeBTCPay', type: 'btcpay', params: { order_match_id: '123' } },
        { method: 'xcp_composeCancel', type: 'cancel', params: { offer_hash: '0x123' } },
        { method: 'xcp_composeDispenserCloseByHash', type: 'dispenserCloseByHash', params: { dispenser_hash: '0x123' } },
        { method: 'xcp_composeBet', type: 'bet', params: { feed_address: 'bc1q', bet_type: 0 } },
        { method: 'xcp_composeBroadcast', type: 'broadcast', params: { text: 'Hello', value: 1, fee_fraction: 0 } },
        { method: 'xcp_composeAttach', type: 'attach', params: { destination_vout: '0x123:0', asset: 'TEST' } },
        { method: 'xcp_composeDetach', type: 'detach', params: { destination: 'bc1q' } },
        { method: 'xcp_composeMoveUTXO', type: 'moveutxo', params: { destination: 'bc1q' } },
        { method: 'xcp_composeDestroy', type: 'destroy', params: { asset: 'TEST', quantity: 100 } },
        { method: 'xcp_composeIssueSupply', type: 'issuesupply', params: { asset: 'TEST', quantity: 100 } },
        { method: 'xcp_composeLockSupply', type: 'locksupply', params: { asset: 'TEST' } },
        { method: 'xcp_composeResetSupply', type: 'resetsupply', params: { asset: 'TEST' } },
        { method: 'xcp_composeTransfer', type: 'transfer', params: { asset: 'TEST', quantity: 100, destination: 'bc1q' } },
        { method: 'xcp_composeUpdateDescription', type: 'updatedescription', params: { asset: 'TEST', description: 'New description' } },
        { method: 'xcp_composeLockDescription', type: 'lockdescription', params: { asset: 'TEST' } }
      ];

      composeTypes.forEach(({ method, type, params }) => {
        it(`should handle ${method} correctly`, async () => {
          // Mock connection service to return true
          const mockConnectionService = vi.mocked(connectionService.getConnectionService)();
          mockConnectionService.hasPermission = vi.fn().mockResolvedValue(true);

          // Mock storage
          const mockStorage = vi.mocked(composeRequestStorage).composeRequestStorage;

          await providerService.handleRequest(
            'https://test.com',
            method,
            [params]
          ).catch(() => {}); // Catch as it will try to open popup

          // Verify storage was called with correct type
          expect(mockStorage.store).toHaveBeenCalledWith(
            expect.objectContaining({
              type,
              origin: 'https://test.com'
            })
          );
        });
      });
    });

    describe('Critical Operations and Update Management', () => {
      it('should register critical operations during compose', async () => {
        const mockUpdateService = vi.mocked(updateService.getUpdateService)();
        const mockConnectionService = vi.mocked(connectionService.getConnectionService)();
        mockConnectionService.hasPermission = vi.fn().mockResolvedValue(true);

        await providerService.handleRequest(
          'https://test.com',
          'xcp_composeSend',
          [{ destination: 'bc1q', asset: 'XCP', quantity: 100 }]
        ).catch(() => {});

        // Verify critical operation was registered
        expect(mockUpdateService.registerCriticalOperation).toHaveBeenCalledWith(
          expect.stringContaining('compose-send-')
        );
      });
    });

    describe('Error Handling', () => {
      it('should handle missing parameters gracefully', async () => {
        const mockConnectionService = vi.mocked(connectionService.getConnectionService)();
        mockConnectionService.hasPermission = vi.fn().mockResolvedValue(true);

        await expect(
          providerService.handleRequest(
            'https://test.com',
            'xcp_composeSend',
            []
          )
        ).rejects.toThrow('Send parameters required');
      });

      it('should handle invalid parameters gracefully', async () => {
        const mockConnectionService = vi.mocked(connectionService.getConnectionService)();
        mockConnectionService.hasPermission = vi.fn().mockResolvedValue(true);

        await expect(
          providerService.handleRequest(
            'https://test.com',
            'xcp_composeSend',
            [null]
          )
        ).rejects.toThrow('Send parameters required');
      });

      it('should handle wallet lock during operation', async () => {
        const mockConnectionService = vi.mocked(connectionService.getConnectionService)();
        mockConnectionService.hasPermission = vi.fn().mockResolvedValue(true);

        const mockWalletService = vi.mocked(walletService.getWalletService)();
        mockWalletService.getActiveAddress = vi.fn().mockResolvedValue(null);

        await expect(
          providerService.handleRequest(
            'https://test.com',
            'xcp_composeSend',
            [{ destination: 'bc1q', asset: 'XCP', quantity: 100 }]
          )
        ).rejects.toThrow('No active address');
      });
    });

    describe('Event Emissions', () => {
      it('should emit events for provider state changes', async () => {
        // This would test that events are emitted when accounts change, etc.
        // The actual implementation would need event emitter mocking
      });
    });

    describe('Rate Limiting', () => {
      it('should respect rate limits for compose operations', async () => {
        // Mock rate limiter to return false
        vi.mocked(rateLimiter.transactionRateLimiter.isAllowed).mockReturnValue(false);

        const mockConnectionService = vi.mocked(connectionService.getConnectionService)();
        mockConnectionService.hasPermission = vi.fn().mockResolvedValue(true);

        // Note: Current implementation doesn't check rate limits for compose operations
        // This test documents expected behavior that could be added
      });
    });
  });
});<|MERGE_RESOLUTION|>--- conflicted
+++ resolved
@@ -309,7 +309,6 @@
       });
       
       it('should request permission if not connected', async () => {
-<<<<<<< HEAD
         // Mock connection service to return false for hasPermission
         const mockConnectionService = vi.mocked(connectionService.getConnectionService)();
         mockConnectionService.hasPermission = vi.fn().mockResolvedValue(false);
@@ -322,26 +321,19 @@
         });
         mockApprovalService.requestApproval = vi.fn().mockReturnValue(approvalPromise);
 
-        // Start the request promise
-        const requestPromise = providerService.handleRequest(
-=======
         // Mock window.create using fakeBrowser
         const mockWindowCreate = vi.fn().mockResolvedValue({ id: 123 });
         fakeBrowser.windows.create = mockWindowCreate;
-        
+
         // Also mock windows.update and onRemoved since the code uses them
         fakeBrowser.windows.update = vi.fn().mockResolvedValue({});
         fakeBrowser.windows.onRemoved = {
           addListener: vi.fn(),
           removeListener: vi.fn()
         } as any;
-        
-        // Create a new service instance with the mocked browser
-        const localProviderService = createProviderService();
-        
-        // Start the request promise (but don't await it to avoid timeout)
-        localProviderService.handleRequest(
->>>>>>> d04df93f
+
+        // Start the request promise
+        const requestPromise = providerService.handleRequest(
           'https://newsite.com',
           'xcp_requestAccounts',
           []
