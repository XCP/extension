import React, { useState, useEffect, useCallback, type ReactElement } from "react";
import { useInView } from "react-intersection-observer";
import { Spinner } from "@/components/spinner";
<<<<<<< HEAD
import { SearchInput } from "@/components/inputs/search-input";
import { BalanceMenu } from "@/components/menus/balance-menu";
=======
import { BalanceCard } from "@/components/cards/balance-card";
import { SearchResultCard } from "@/components/cards/search-result-card";
>>>>>>> 0719f7c7
import { useWallet } from "@/contexts/wallet-context";
import { fetchBTCBalance } from "@/utils/blockchain/bitcoin";
import { fetchTokenBalance, fetchTokenBalances } from "@/utils/blockchain/counterparty";
import type { TokenBalance } from "@/utils/blockchain/counterparty";
import { formatAmount } from "@/utils/format";
import { fromSatoshis } from "@/utils/numeric";
import { useSearchQuery } from "@/hooks/useSearchQuery";
import { useSettings } from "@/contexts/settings-context";



export const BalanceList = (): ReactElement => {
  const { activeWallet, activeAddress } = useWallet();
  const { settings } = useSettings();
  const [allBalances, setAllBalances] = useState<TokenBalance[]>([]);
  const [offset, setOffset] = useState(0);
  const [hasMore, setHasMore] = useState(true);
  const [isFetchingMore, setIsFetchingMore] = useState(false);
  const [initialLoaded, setInitialLoaded] = useState(false);
  const [isInitialLoading, setIsInitialLoading] = useState(false);
  const { searchQuery, setSearchQuery, searchResults, isSearching } = useSearchQuery();

  const { ref: loadMoreRef, inView } = useInView({ rootMargin: "200px", threshold: 0 });

  useEffect(() => {
    setInitialLoaded(false);
  }, [settings?.pinnedAssets]);

  const upsertBalance = useCallback((balance: TokenBalance) => {
    if (!balance?.asset || !balance?.quantity_normalized) return;
    setAllBalances((prev) => {
      const idx = prev.findIndex((b) => b.asset.toUpperCase() === balance.asset.toUpperCase());
      if (idx > -1) {
        const newBalances = [...prev];
        newBalances[idx] = balance;
        return newBalances;
      }
      return [...prev, balance];
    });
  }, []);

  useEffect(() => {
    if (!activeAddress || !activeWallet || initialLoaded) {
      if (!activeAddress || !activeWallet) setAllBalances([]);
      return;
    }

    let isCancelled = false;

    const loadInitialBalances = async () => {
      setIsInitialLoading(true);
      try {
        const balanceSats = await fetchBTCBalance(activeAddress.address);
        const balanceBTC = fromSatoshis(balanceSats, true);
        const btcBalance: TokenBalance = {
          asset: "BTC",
          quantity_normalized: formatAmount({
            value: balanceBTC,
            maximumFractionDigits: 8,
            minimumFractionDigits: 8
          }),
          asset_info: { asset_longname: null, description: "Bitcoin", issuer: "", divisible: true, locked: true, supply: "21000000" },
        };
        if (!isCancelled) upsertBalance(btcBalance);

        const pinnedAssets = settings?.pinnedAssets || [];
        const nonBTCAssets = pinnedAssets.filter((asset) => asset.toUpperCase() !== "BTC");
        const balancePromises = nonBTCAssets.map((asset) =>
          fetchTokenBalance(activeAddress.address, asset)
            .then((balance) => ({ asset, balance }))
            .catch((error) => { console.error(`Error fetching ${asset} balance:`, error); return null; })
        );
        const results = await Promise.all(balancePromises);
        results.forEach((result) => {
          if (result && result.balance && !isCancelled) upsertBalance(result.balance);
        });
      } catch (error) {
        console.error("Error in loadInitialBalances:", error);
      } finally {
        if (!isCancelled) {
          setIsInitialLoading(false);
          setInitialLoaded(true);
          setOffset(0);
          setHasMore(true);
        }
      }
    };

    loadInitialBalances();

    return () => { isCancelled = true; };
  }, [activeAddress, activeWallet, upsertBalance, initialLoaded, settings?.pinnedAssets]);

  useEffect(() => {
    if (!activeAddress || !activeWallet || !hasMore || isFetchingMore || !inView) return;

    const loadMoreBalances = async () => {
      let isCancelled = false;
      setIsFetchingMore(true);
      try {
        const fetchedBalances = await fetchTokenBalances(activeAddress.address, { limit: 10, offset });
        if (fetchedBalances.length < 10) setHasMore(false);
        fetchedBalances.forEach((balance) => {
          if (!isCancelled) upsertBalance(balance);
        });
        if (!isCancelled) setOffset((prev) => prev + 10);
      } catch (error) {
        console.error("Error fetching more balances:", error);
        if (!isCancelled) setHasMore(false);
      } finally {
        if (!isCancelled) setIsFetchingMore(false);
      }
    };

    loadMoreBalances();

    return () => {};
  }, [inView, activeAddress, activeWallet, hasMore, offset, upsertBalance]);

  const pinnedAssets = (settings?.pinnedAssets || []).map((a) => a.toUpperCase()).concat("BTC");
  const pinnedBalances = allBalances.filter((balance) => {
    const isPinned = pinnedAssets.includes(balance.asset.toUpperCase());
    const isSpecialAsset = balance.asset.toUpperCase() === "BTC" || balance.asset.toUpperCase() === "XCP";
    const hasNonZeroBalance = Number(balance.quantity_normalized) > 0;
    return isPinned && (isSpecialAsset || hasNonZeroBalance);
  });
  const otherBalances = allBalances.filter((balance) => !pinnedAssets.includes(balance.asset.toUpperCase()));

  if (isInitialLoading) return <Spinner message="Loading balances..." />;

  return (
    <div className="space-y-2">
      <SearchInput
        value={searchQuery}
        onChange={setSearchQuery}
        placeholder="Search balances..."
        name="balance-search"
        className="mb-3"
        showClearButton={true}
        isLoading={isSearching}
      />
      {searchQuery ? (
        isSearching ? (
          <Spinner message="Searching balances..." />
        ) : searchResults.length === 0 ? (
          <div className="text-center py-4 text-gray-500">No results found</div>
        ) : (
          searchResults.map((asset) => <SearchResultCard key={asset.symbol} symbol={asset.symbol} navigationType="balance" />)
        )
      ) : (
        <>
          {pinnedBalances.map((balance) => (
            <BalanceCard token={balance} key={balance.asset} />
          ))}
          {otherBalances.map((balance) => (
            <BalanceCard token={balance} key={balance.asset} />
          ))}
          <div ref={loadMoreRef} className="flex flex-col justify-center items-center py-1">
            {hasMore ? (
              isFetchingMore ? (
                <Spinner className="py-4" />
              ) : (
                <div className="text-sm text-gray-500">Scroll to load more...</div>
              )
            ) : null}
          </div>
        </>
      )}
    </div>
  );
};<|MERGE_RESOLUTION|>--- conflicted
+++ resolved
@@ -1,13 +1,10 @@
 import React, { useState, useEffect, useCallback, type ReactElement } from "react";
 import { useInView } from "react-intersection-observer";
 import { Spinner } from "@/components/spinner";
-<<<<<<< HEAD
 import { SearchInput } from "@/components/inputs/search-input";
 import { BalanceMenu } from "@/components/menus/balance-menu";
-=======
 import { BalanceCard } from "@/components/cards/balance-card";
 import { SearchResultCard } from "@/components/cards/search-result-card";
->>>>>>> 0719f7c7
 import { useWallet } from "@/contexts/wallet-context";
 import { fetchBTCBalance } from "@/utils/blockchain/bitcoin";
 import { fetchTokenBalance, fetchTokenBalances } from "@/utils/blockchain/counterparty";
