--- conflicted
+++ resolved
@@ -1,13 +1,8 @@
 "use client";
 
 import { useEffect, useState } from "react";
-<<<<<<< HEAD
-import { ComposeForm } from "@/components/forms/compose-form";
+import { ComposeForm } from "@/components/compose-form";
 import { HashInput } from "@/components/inputs/hash-input";
-=======
-import { Field, Label, Description, Textarea } from "@headlessui/react";
-import { ComposeForm } from "@/components/compose-form";
->>>>>>> 0719f7c7
 import { AddressHeader } from "@/components/headers/address-header";
 import { useComposer } from "@/contexts/composer-context";
 import type { CancelOptions } from "@/utils/blockchain/counterparty";
