"use client";

import { useEffect, useState, useMemo } from "react";
import { useFormStatus } from "react-dom";
<<<<<<< HEAD
import { Field, Label, Description, Input } from "@headlessui/react";
import { ComposerForm } from "@/components/composer-form";
=======
import { Field, Label, Description } from "@headlessui/react";
import { ComposeForm } from "@/components/compose-form";
>>>>>>> 9f3d5fc0
import { BalanceHeader } from "@/components/headers/balance-header";
import { AmountWithMaxInput } from "@/components/inputs/amount-with-max-input";
import { AssetNameInput } from "@/components/inputs/asset-name-input";
import { TextInput } from "@/components/inputs/text-input";
import { useAssetDetails } from "@/hooks/useAssetDetails";
import { useComposer } from "@/contexts/composer-context";
import { validateQuantity } from "@/utils/validation";
import type { DestroyOptions } from "@/utils/blockchain/counterparty";
import type { ReactElement } from "react";

/**
 * Props for the DestroySupplyForm component, aligned with Composer's formAction.
 */
interface DestroySupplyFormProps {
  formAction: (formData: FormData) => void;
  initialFormData: DestroyOptions | null;
  initialAsset?: string;
}

/**
 * Form for destroying asset supply using React 19 Actions.
 */
export function DestroySupplyForm({
  formAction,
  initialFormData,
  initialAsset,
}: DestroySupplyFormProps): ReactElement {
  // Context hooks
  const { activeAddress, showHelpText } = useComposer();
  
  // Data fetching hooks
  const asset = initialAsset || initialFormData?.asset || "";
  const { data: assetDetails, error: assetDetailsError } = useAssetDetails(asset);
  
  // Form status
  const { pending } = useFormStatus();
  
  // Form state
  const [amount, setAmount] = useState<string>(
    initialFormData?.quantity?.toString() || ""
  );
  const [satPerVbyte, setSatPerVbyte] = useState<number>(initialFormData?.sat_per_vbyte || 0.1);
  const [assetName, setAssetName] = useState(initialFormData?.asset || "");
  const [isAssetNameValid, setIsAssetNameValid] = useState(false);
  const [tag, setTag] = useState(initialFormData?.tag || "");
  
  // Computed values
  const isDivisible = useMemo(() => {
    return assetDetails?.assetInfo?.divisible || false;
  }, [assetDetails?.assetInfo]);


  // Sync amount when initialFormData changes
  useEffect(() => {
    if (initialFormData?.quantity !== undefined) {
      setAmount(initialFormData.quantity.toString());
    }
  }, [initialFormData?.quantity]);

  // Focus on tag input on mount if asset is pre-selected
  useEffect(() => {
    const input = document.getElementById(initialAsset ? "tag" : "quantity") as HTMLInputElement;
    input?.focus();
  }, [initialAsset]);

  // Handlers
  const handleAmountChange = (value: string) => {
    setAmount(value);
  };

  const handleFormAction = (formData: FormData) => {
    if (amount) {
      // Remove any formatting (commas, spaces) from the amount
      const cleanAmount = amount.replace(/[,\s]/g, '');
      formData.set("quantity", cleanAmount);
    }
    // Ensure tag is always present, even if empty
    if (!formData.get("tag")) {
      formData.set("tag", "");
    }
    formAction(formData);
  };

  // Validation helpers
  const isAmountValid = (): boolean => {
    if (!amount || amount.trim() === "") return false;
    
    const validation = validateQuantity(amount, {
      divisible: isDivisible,
      allowZero: false
    });
    
    return validation.isValid;
  };


  return (
    <ComposerForm
      formAction={handleFormAction}
      header={
        asset && assetDetails ? (
          <BalanceHeader
            balance={{
              asset: asset,
              asset_info: {
                asset_longname: assetDetails.assetInfo?.asset_longname || null,
                description: assetDetails.assetInfo?.description || '',
                issuer: assetDetails.assetInfo?.issuer || 'Unknown',
                divisible: assetDetails.assetInfo?.divisible ?? false,
                locked: assetDetails.assetInfo?.locked ?? false,
                supply: assetDetails.assetInfo?.supply
              },
              quantity_normalized: assetDetails.availableBalance
            }}
            className="mt-1 mb-5"
          />
        ) : null
      }
      submitText="Destroy Supply"
      submitDisabled={!isAmountValid() || !asset}
    >
          {/* Hidden asset field when pre-selected */}
          {initialAsset ? (
            <input type="hidden" name="asset" value={initialAsset} />
          ) : (
            <AssetNameInput
              value={assetName}
              onChange={setAssetName}
              onValidationChange={setIsAssetNameValid}
              label="Asset Name"
              required={true}
              placeholder="Enter asset name"
              disabled={pending}
              showHelpText={showHelpText}
              helpText="The name of the asset to destroy supply from."
            />
          )}

          <AmountWithMaxInput
            asset={asset}
            availableBalance={assetDetails?.availableBalance || "0"}
            value={amount}
            onChange={handleAmountChange}
            sat_per_vbyte={satPerVbyte}
            setError={(message) => {}}
            sourceAddress={activeAddress}
            maxAmount={assetDetails?.availableBalance || "0"}
            showHelpText={showHelpText}
            label="Amount to Destroy"
            name="quantity"
            description={
              isDivisible
                ? "Enter the amount to destroy (up to 8 decimal places)."
                : "Enter a whole number amount to destroy."
            }
            disabled={pending}
          />

          <TextInput
            value={tag}
            onChange={setTag}
            label="Message (Optional)"
            name="tag"
            maxLength={34}
            placeholder="Optional reference or note (max 34 characters)"
            disabled={pending}
            showHelpText={showHelpText}
            helpText="Optional tag to attach to this destroy action. This can be used for notes, references, or any metadata up to 34 characters."
          />

    </ComposerForm>
  );
}<|MERGE_RESOLUTION|>--- conflicted
+++ resolved
@@ -2,13 +2,8 @@
 
 import { useEffect, useState, useMemo } from "react";
 import { useFormStatus } from "react-dom";
-<<<<<<< HEAD
-import { Field, Label, Description, Input } from "@headlessui/react";
+import { Field, Label, Description } from "@headlessui/react";
 import { ComposerForm } from "@/components/composer-form";
-=======
-import { Field, Label, Description } from "@headlessui/react";
-import { ComposeForm } from "@/components/compose-form";
->>>>>>> 9f3d5fc0
 import { BalanceHeader } from "@/components/headers/balance-header";
 import { AmountWithMaxInput } from "@/components/inputs/amount-with-max-input";
 import { AssetNameInput } from "@/components/inputs/asset-name-input";
