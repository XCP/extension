"use client";

import { useEffect, useState } from "react";
import { useFormStatus } from "react-dom";
<<<<<<< HEAD
import { ComposeForm } from "@/components/forms/compose-form";
=======
import { Field, Label, Description, Input, Textarea } from "@headlessui/react";
import { ComposeForm } from "@/components/compose-form";
>>>>>>> 0719f7c7
import { CheckboxInput } from "@/components/inputs/checkbox-input";
import { AssetNameInput } from "@/components/inputs/asset-name-input";
import { NumberInput } from "@/components/inputs/number-input";
import { TextAreaInput } from "@/components/inputs/textarea-input";
import { useComposer } from "@/contexts/composer-context";
import { formatAmount } from "@/utils/format";
import type { IssuanceOptions } from "@/utils/blockchain/counterparty";
import type { ReactElement } from "react";

/**
 * Props for the IssueSupplyForm component, aligned with Composer's formAction.
 */
interface IssueSupplyFormProps {
  formAction: (formData: FormData) => void;
  initialFormData: IssuanceOptions | null;
  initialParentAsset?: string;
}

/**
 * Form for issuing additional supply to an existing asset using React 19 Actions.
 */
export function IssueSupplyForm({
  formAction,
  initialFormData,
  initialParentAsset,
}: IssueSupplyFormProps): ReactElement {
  // Context hooks
  const { showHelpText } = useComposer();
  
  // Form status
  const { pending } = useFormStatus();
  
  // Form state
  const [assetName, setAssetName] = useState(initialFormData?.asset || (initialParentAsset ? `${initialParentAsset}.` : ""));
  const [isAssetNameValid, setIsAssetNameValid] = useState(false);
  const [quantity, setQuantity] = useState(initialFormData?.quantity?.toString() || "");
  const [description, setDescription] = useState(initialFormData?.description || "");

  return (
    <ComposeForm
      formAction={formAction}
    >
        <AssetNameInput
          value={assetName}
          onChange={setAssetName}
          onValidationChange={setIsAssetNameValid}
          label="Asset Name"
          required={true}
          placeholder={initialParentAsset ? `${initialParentAsset}.SUBASSET` : "Enter asset name"}
          disabled={pending}
          showHelpText={showHelpText}
          helpText={initialParentAsset
            ? `Enter a subasset name after "${initialParentAsset}." to create a subasset`
            : "The name of the asset to issue."}
        />
        <NumberInput
          value={quantity}
          onChange={(val) => setQuantity(String(val))}
          label="Amount"
          required={true}
          disabled={pending}
          decimals={initialFormData?.divisible ?? true ? 8 : 0}
          min={0}
          showHelpText={showHelpText}
          helpText={`The quantity of the asset to issue ${initialFormData?.divisible ?? true ? "(up to 8 decimal places)" : "(whole numbers only)"}.`}
        />
        <div className="grid grid-cols-2 gap-4">
          <CheckboxInput
            name="divisible"
            label="Divisible"
            defaultChecked={initialFormData?.divisible ?? true}
            disabled={pending}
          />
          <CheckboxInput
            name="lock"
            label="Locked"
            defaultChecked={initialFormData?.lock || false}
            disabled={pending}
          />
        </div>
        <TextAreaInput
          value={description}
          onChange={setDescription}
          label="Description"
          rows={2}
          disabled={pending}
          showHelpText={showHelpText}
          helpText="A textual description for the asset."
        />

    </ComposeForm>
  );
}<|MERGE_RESOLUTION|>--- conflicted
+++ resolved
@@ -2,12 +2,7 @@
 
 import { useEffect, useState } from "react";
 import { useFormStatus } from "react-dom";
-<<<<<<< HEAD
-import { ComposeForm } from "@/components/forms/compose-form";
-=======
-import { Field, Label, Description, Input, Textarea } from "@headlessui/react";
 import { ComposeForm } from "@/components/compose-form";
->>>>>>> 0719f7c7
 import { CheckboxInput } from "@/components/inputs/checkbox-input";
 import { AssetNameInput } from "@/components/inputs/asset-name-input";
 import { NumberInput } from "@/components/inputs/number-input";
