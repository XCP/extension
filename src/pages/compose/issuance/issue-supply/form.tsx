"use client";

import { useEffect, useState } from "react";
import { useFormStatus } from "react-dom";
<<<<<<< HEAD
import { Field, Label, Description, Input, Textarea } from "@headlessui/react";
import { ComposerForm } from "@/components/composer-form";
=======
import { ComposeForm } from "@/components/compose-form";
>>>>>>> 9f3d5fc0
import { CheckboxInput } from "@/components/inputs/checkbox-input";
import { AssetNameInput } from "@/components/inputs/asset-name-input";
import { NumberInput } from "@/components/inputs/number-input";
import { TextAreaInput } from "@/components/inputs/textarea-input";
import { useComposer } from "@/contexts/composer-context";
import { formatAmount } from "@/utils/format";
import type { IssuanceOptions } from "@/utils/blockchain/counterparty";
import type { ReactElement } from "react";

/**
 * Props for the IssueSupplyForm component, aligned with Composer's formAction.
 */
interface IssueSupplyFormProps {
  formAction: (formData: FormData) => void;
  initialFormData: IssuanceOptions | null;
  initialParentAsset?: string;
}

/**
 * Form for issuing additional supply to an existing asset using React 19 Actions.
 */
export function IssueSupplyForm({
  formAction,
  initialFormData,
  initialParentAsset,
}: IssueSupplyFormProps): ReactElement {
  // Context hooks
  const { showHelpText } = useComposer();
  
  // Form status
  const { pending } = useFormStatus();
  
  // Form state
  const [assetName, setAssetName] = useState(initialFormData?.asset || (initialParentAsset ? `${initialParentAsset}.` : ""));
  const [isAssetNameValid, setIsAssetNameValid] = useState(false);
  const [quantity, setQuantity] = useState(initialFormData?.quantity?.toString() || "");
  const [description, setDescription] = useState(initialFormData?.description || "");

  return (
    <ComposerForm
      formAction={formAction}
    >
        <AssetNameInput
          value={assetName}
          onChange={setAssetName}
          onValidationChange={setIsAssetNameValid}
          label="Asset Name"
          required={true}
          placeholder={initialParentAsset ? `${initialParentAsset}.SUBASSET` : "Enter asset name"}
          disabled={pending}
          showHelpText={showHelpText}
          helpText={initialParentAsset
            ? `Enter a subasset name after "${initialParentAsset}." to create a subasset`
            : "The name of the asset to issue."}
        />
        <NumberInput
          value={quantity}
          onChange={(val) => setQuantity(String(val))}
          label="Amount"
          required={true}
          disabled={pending}
          decimals={initialFormData?.divisible ?? true ? 8 : 0}
          min={0}
          showHelpText={showHelpText}
          helpText={`The quantity of the asset to issue ${initialFormData?.divisible ?? true ? "(up to 8 decimal places)" : "(whole numbers only)"}.`}
        />
        <div className="grid grid-cols-2 gap-4">
          <CheckboxInput
            name="divisible"
            label="Divisible"
            defaultChecked={initialFormData?.divisible ?? true}
            disabled={pending}
          />
          <CheckboxInput
            name="lock"
            label="Locked"
            defaultChecked={initialFormData?.lock || false}
            disabled={pending}
          />
        </div>
        <TextAreaInput
          value={description}
          onChange={setDescription}
          label="Description"
          rows={2}
          disabled={pending}
          showHelpText={showHelpText}
          helpText="A textual description for the asset."
        />

    </ComposerForm>
  );
}<|MERGE_RESOLUTION|>--- conflicted
+++ resolved
@@ -2,12 +2,7 @@
 
 import { useEffect, useState } from "react";
 import { useFormStatus } from "react-dom";
-<<<<<<< HEAD
-import { Field, Label, Description, Input, Textarea } from "@headlessui/react";
 import { ComposerForm } from "@/components/composer-form";
-=======
-import { ComposeForm } from "@/components/compose-form";
->>>>>>> 9f3d5fc0
 import { CheckboxInput } from "@/components/inputs/checkbox-input";
 import { AssetNameInput } from "@/components/inputs/asset-name-input";
 import { NumberInput } from "@/components/inputs/number-input";
