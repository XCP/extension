--- conflicted
+++ resolved
@@ -40,16 +40,10 @@
 export default function AddressTypeSettings(): ReactElement {
   const navigate = useNavigate();
   const { setHeaderProps } = useHeader();
-<<<<<<< HEAD
   const { activeWallet, updateWalletAddressFormat, getPreviewAddressForFormat } = useWallet();
   const [addresses, setAddresses] = useState<{ [key: string]: string }>({});
   const [isLoading, setIsLoading] = useState(false);
   const [isInitialLoading, setIsInitialLoading] = useState(true);
-=======
-  const { activeWallet, updateWalletAddressFormat } = useWallet();
-  // We'll use sample addresses for preview since we don't need actual wallet addresses
-  const [isLoading, setIsLoading] = useState(false);
->>>>>>> cb475c56
   const [error, setError] = useState<string | null>(null);
   const [selectedFormat, setSelectedFormat] = useState<AddressFormat | null>(null);
   const originalAddressFormat = useRef<AddressFormat | null>(null);
@@ -79,7 +73,6 @@
     });
   }, [setHeaderProps, navigate]);
 
-<<<<<<< HEAD
 
   // Load preview addresses
   useEffect(() => {
@@ -110,8 +103,6 @@
     
     loadAddresses();
   }, [activeWallet, getPreviewAddressForFormat]);
-=======
->>>>>>> cb475c56
 
   // Sync selected type with active wallet and store original
   useEffect(() => {
@@ -178,7 +169,6 @@
     }
   };
 
-<<<<<<< HEAD
   
   if (isInitialLoading) {
     return (
@@ -187,8 +177,6 @@
       </div>
     );
   }
-=======
->>>>>>> cb475c56
   
   if (!activeWallet) {
     return <div className="p-4 text-center text-gray-500">No wallet available</div>;
@@ -223,15 +211,9 @@
             const isCounterwallet = activeWallet?.addressFormat === AddressFormat.Counterwallet;
             const isDisabled = isCounterwallet && type !== AddressFormat.Counterwallet;
             const disabledReason = (isCounterwallet && type !== AddressFormat.Counterwallet) ? "Create new wallet to use this address type" : undefined;
-<<<<<<< HEAD
             // Use loaded address preview
             const address = addresses[type] || "";
             const addressPreview = address ? formatAddress(address) : "Loading...";
-=======
-            // Use sample addresses for preview
-            const sampleAddress = getSampleAddressForFormat(type);
-            const addressPreview = sampleAddress ? formatAddress(sampleAddress) : "";
->>>>>>> cb475c56
 
             return (
               <SelectionCard
